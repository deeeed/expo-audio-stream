{
    "name": "@siteed/expo-audio-stream",
<<<<<<< HEAD
    "version": "1.4.0",
=======
    "version": "1.1.0",
>>>>>>> 0bd22596
    "description": "stream audio crossplatform",
    "license": "MIT",
    "main": "build/index.js",
    "types": "build/index.d.ts",
    "author": "Arthur Breton <abreton@siteed.net> (https://github.com/deeeed)",
    "homepage": "https://github.com/deeeed/expo-audio-stream/blob/main/packages/expo-audio-stream/README.md",
    "repository": {
        "type": "git",
        "url": "git+https://github.com/deeeed/expo-audio-stream.git",
        "directory": "packages/expo-audio-stream"
    },
    "bugs": {
        "url": "https://github.com/deeeed/expo-audio-stream/issues"
    },
    "keywords": [
        "react-native",
        "expo",
        "expo-audio-stream",
        "ExpoAudioStream"
    ],
    "files": [
        "src",
        "android",
        "ios",
        "cpp",
        "generated",
        "README.md",
        "package.json",
        "*.podspec",
        "!ios/build",
        "!android/build",
        "!android/gradle",
        "!android/gradlew",
        "!android/gradlew.bat",
        "!android/local.properties",
        "!**/__tests__",
        "!**/__fixtures__",
        "!**/__mocks__",
        "!**/.*"
    ],
    "scripts": {
        "build": "expo-module build",
        "clean": "expo-module clean",
        "lint": "expo-module lint",
        "test": "expo-module test",
        "typecheck": "tsc --noEmit",
        "docgen": "typedoc src/index.ts --plugin typedoc-plugin-markdown --readme none --out ../../documentation_site/docs/api-reference/API",
        "prepare": "expo-module prepare",
        "prepublishOnly": "expo-module prepublishOnly",
        "expo-module": "expo-module",
        "open:ios": "open -a \"Xcode\" ../../apps/playground/ios",
        "open:android": "open -a \"Android Studio\" ../../apps/playground/android",
        "size": "bundle-size && size-limit",
        "release": "./publish.sh"
    },
    "devDependencies": {
        "@expo/config-plugins": "~8.0.0",
        "@siteed/publisher": "^0.4.15",
        "@size-limit/preset-big-lib": "^11.1.4",
        "@types/jest": "^29.5.12",
        "@types/node": "^20.12.7",
        "@types/react": "~18.2.79",
        "@typescript-eslint/eslint-plugin": "^7.7.0",
        "@typescript-eslint/parser": "^7.7.0",
        "bundle-size": "^1.1.5",
        "eslint": "^8.56.0",
        "eslint-config-prettier": "^9.1.0",
        "eslint-config-universe": "^12.0.0",
        "eslint-plugin-import": "^2.29.1",
        "eslint-plugin-prettier": "^5.1.3",
        "eslint-plugin-promise": "^6.1.1",
        "eslint-plugin-react": "^7.34.1",
        "expo": "^52.0.17",
        "expo-module-scripts": "^4.0.2",
        "expo-modules-core": "^2.0.6",
        "jest": "^29.7.0",
        "prettier": "^3.2.5",
<<<<<<< HEAD
        "react-native": "0.74.5",
        "size-limit": "^11.1.4",
        "ts-node": "^10.9.2",
        "typedoc": "^0.26.5",
        "typedoc-plugin-markdown": "^4.2.3",
        "typescript": "~5.3.3"
=======
        "react-native": "^0.74.4",
        "size-limit": "^11.1.4",
        "typedoc": "^0.26.5",
        "typedoc-plugin-markdown": "^4.2.3",
        "typescript": "^5.5.4"
>>>>>>> 0bd22596
    },
    "peerDependencies": {
        "expo": "*",
        "react": "*",
        "react-native": "*"
    },
    "publishConfig": {
        "access": "public",
        "registry": "https://registry.npmjs.org"
<<<<<<< HEAD
=======
    },
    "dependencies": {
        "@siteed/react-native-logger": "^0.9.3"
>>>>>>> 0bd22596
    }
}<|MERGE_RESOLUTION|>--- conflicted
+++ resolved
@@ -1,10 +1,6 @@
 {
     "name": "@siteed/expo-audio-stream",
-<<<<<<< HEAD
     "version": "1.4.0",
-=======
-    "version": "1.1.0",
->>>>>>> 0bd22596
     "description": "stream audio crossplatform",
     "license": "MIT",
     "main": "build/index.js",
@@ -82,20 +78,12 @@
         "expo-modules-core": "^2.0.6",
         "jest": "^29.7.0",
         "prettier": "^3.2.5",
-<<<<<<< HEAD
         "react-native": "0.74.5",
         "size-limit": "^11.1.4",
         "ts-node": "^10.9.2",
         "typedoc": "^0.26.5",
         "typedoc-plugin-markdown": "^4.2.3",
         "typescript": "~5.3.3"
-=======
-        "react-native": "^0.74.4",
-        "size-limit": "^11.1.4",
-        "typedoc": "^0.26.5",
-        "typedoc-plugin-markdown": "^4.2.3",
-        "typescript": "^5.5.4"
->>>>>>> 0bd22596
     },
     "peerDependencies": {
         "expo": "*",
@@ -105,11 +93,5 @@
     "publishConfig": {
         "access": "public",
         "registry": "https://registry.npmjs.org"
-<<<<<<< HEAD
-=======
-    },
-    "dependencies": {
-        "@siteed/react-native-logger": "^0.9.3"
->>>>>>> 0bd22596
     }
 }