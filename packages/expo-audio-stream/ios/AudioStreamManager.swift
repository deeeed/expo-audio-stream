//
//  AudioStreamManager.swift
//  ExpoAudioStream
//
//  Created by Arthur Breton on 21/4/2024.
//

import Foundation
import AVFoundation
import Accelerate
import UIKit
import MediaPlayer
import UserNotifications

// Helper to convert to little-endian byte array
extension UInt32 {
    var littleEndianBytes: [UInt8] {
        let value = self.littleEndian
        return [UInt8(value & 0xff), UInt8((value >> 8) & 0xff), UInt8((value >> 16) & 0xff), UInt8((value >> 24) & 0xff)]
    }
}

extension UInt16 {
    var littleEndianBytes: [UInt8] {
        let value = self.littleEndian
        return [UInt8(value & 0xff), UInt8((value >> 8) & 0xff)]
    }
}

class AudioStreamManager: NSObject {
    private let audioEngine = AVAudioEngine()
    private var inputNode: AVAudioInputNode {
        return audioEngine.inputNode
    }
    internal var recordingFileURL: URL?
    private var audioProcessor: AudioProcessor?
    private var startTime: Date?
    private var totalPausedDuration: TimeInterval = 0  // Track total paused time
    private var currentPauseStart: Date?              // Track current pause start
    private var isRecording = false
    private var isPaused = false
    
    // Wake lock related properties
    private var wasIdleTimerDisabled: Bool = false  // Track previous idle timer state
    private var isWakeLockEnabled: Bool = false     // Track current wake lock state


    // Data emission for onAudioStream
    internal var lastEmissionTime: Date?
    internal var lastEmittedSize: Int64 = 0
    internal var lastEmittedCompressedSize: Int64 = 0
    private var emissionInterval: TimeInterval = 1.0 // Default to 1 second
    private var totalDataSize: Int64 = 0
    private var lastBufferTime: AVAudioTime?
    private var accumulatedData = Data()

    // Data emission for onAudioAnalysis
    internal var lastEmissionTimeAnalysis: Date?
    internal var lastEmittedSizeAnalysis: Int64 = 0
    internal var lastEmittedCompressedSizeAnalysis: Int64 = 0
    private var emissionIntervalAnalysis: TimeInterval = 1.0 // Default to 1 second
    private var totalDataSizeAnalysis: Int64 = 0
    private var lastBufferTimeAnalysis: AVAudioTime?
    private var accumulatedAnalysisData = Data()



    private var fileManager = FileManager.default
    internal var recordingSettings: RecordingSettings?
    internal var recordingUUID: UUID?
    internal var mimeType: String = "audio/wav"
    private var recentData = [Float]() // This property stores the recent audio data
    private var notificationUpdateTimer: Timer?
    
    private var notificationManager: AudioNotificationManager?
    private var notificationView: MPNowPlayingInfoCenter?
    private var audioSession: AVAudioSession?
    private var notificationObserver: Any?
    private var mediaInfoUpdateTimer: Timer?
    private var remoteCommandCenter: MPRemoteCommandCenter?

    weak var delegate: AudioStreamManagerDelegate?  // Define the delegate here
        
    private var lastValidDuration: TimeInterval?  // Add this property
    
    private var compressedRecorder: AVAudioRecorder?
    private var compressedFileURL: URL?
    private var compressedFormat: String = "aac"
    private var compressedBitRate: Int = 128000
    
    // Add property to track auto-resume preference
    private var autoResumeAfterInterruption: Bool = false
    
    /// Initializes the AudioStreamManager
    override init() {
        super.init()
        // Only keep audio session interruption observer here
        NotificationCenter.default.addObserver(
            self,
            selector: #selector(handleAudioSessionInterruption),
            name: AVAudioSession.interruptionNotification,
            object: nil
        )
        NotificationCenter.default.addObserver(
            self,
            selector: #selector(handleAppDidEnterBackground),
            name: UIApplication.didEnterBackgroundNotification,
            object: nil
        )
        NotificationCenter.default.addObserver(
            self,
            selector: #selector(handleAppWillEnterForeground),
            name: UIApplication.willEnterForegroundNotification,
            object: nil
        )

    }
    
    deinit {
       // Ensure wake lock is disabled when the manager is deallocated
       disableWakeLock()
        if let observer = notificationObserver {
            NotificationCenter.default.removeObserver(observer)
        }
    }
    
    /// Handles an audio session interruption.
    @objc private func handleAudioSessionInterruption(_ notification: Notification) {
        guard let userInfo = notification.userInfo,
              let typeValue = userInfo[AVAudioSessionInterruptionTypeKey] as? UInt,
              let type = AVAudioSession.InterruptionType(rawValue: typeValue) else {
            return
        }
        
        let wasSuspended = isPaused
        
        switch type {
        case .began:
            Logger.debug("Audio session interruption began")
            // Store the pause start time if not already paused
            if !wasSuspended {
                currentPauseStart = Date()
                pauseRecording()
            }
            
            // Always notify delegate of interruption
            delegate?.audioStreamManager(
                self,
                didReceiveInterruption: [
                    "type": "began",
                    "wasSuspended": wasSuspended
                ]
            )
            
        case .ended:
            Logger.debug("Audio session interruption ended - autoResume: \(autoResumeAfterInterruption), wasSuspended: \(wasSuspended)")
            if let optionsValue = userInfo[AVAudioSessionInterruptionOptionKey] as? UInt {
                let options = AVAudioSession.InterruptionOptions(rawValue: optionsValue)
                Logger.debug("Interruption options - shouldResume: \(options.contains(.shouldResume))")
                
                // Calculate pause duration if we have a pause start time
                if let pauseStart = currentPauseStart {
                    let pauseDuration = Date().timeIntervalSince(pauseStart)
                    totalPausedDuration += pauseDuration
                    currentPauseStart = nil
                    Logger.debug("Added interruption pause duration: \(pauseDuration), total paused: \(totalPausedDuration)")
                }
                
                // For phone calls, we should auto-resume if enabled, regardless of previous pause state
                if autoResumeAfterInterruption && isRecording {
                    // Add a longer delay for phone calls and ensure proper session setup
                    DispatchQueue.main.asyncAfter(deadline: .now() + 2.0) { [weak self] in
                        guard let self = self else { return }
                        Logger.debug("Attempting to auto-resume recording after phone call")
                        
                        // Configure audio session
                        do {
                            let session = AVAudioSession.sharedInstance()
                            try session.setCategory(.playAndRecord, mode: .default, options: [.allowBluetooth, .mixWithOthers])
                            try session.setActive(true, options: .notifyOthersOnDeactivation)
                            
                            // Resume if we're still recording and paused
                            if self.isRecording && self.isPaused {
                                Logger.debug("Resuming recording after phone call interruption")
                                self.audioEngine.prepare() 
                                self.resumeRecording()
                            } else {
                                Logger.debug("Cannot resume - recording state invalid: isRecording=\(self.isRecording), isPaused=\(self.isPaused)")
                            }
                        } catch {
                            Logger.debug("Failed to reactivate audio session: \(error)")
                            self.delegate?.audioStreamManager(self, didFailWithError: "Failed to auto-resume: \(error.localizedDescription)")
                        }
                    }
                }
                
                // Always notify delegate of interruption end
                delegate?.audioStreamManager(
                    self,
                    didReceiveInterruption: [
                        "type": "ended",
                        "wasSuspended": wasSuspended,
                        "shouldResume": options.contains(.shouldResume)
                    ]
                )
            }
        @unknown default:
            break
        }
    }
    
    private func setupNowPlayingInfo() {
        // Configure audio session for background audio
        audioSession = AVAudioSession.sharedInstance()
        do {
            try audioSession?.setCategory(.playAndRecord, mode: .default, options: [.allowBluetooth, .mixWithOthers])
            try audioSession?.setActive(true)
        } catch {
            Logger.debug("Failed to configure audio session: \(error)")
        }
        
        // Setup Now Playing info
        notificationView = MPNowPlayingInfoCenter.default()
        updateNowPlayingInfo(isPaused: false)
        
        // Configure Remote Command Center
        setupRemoteCommandCenter()
        
        // Enable remote control events on main thread
        DispatchQueue.main.async {
            UIApplication.shared.beginReceivingRemoteControlEvents()
        }
    }
    
    private func setupRemoteCommandCenter() {
        remoteCommandCenter = MPRemoteCommandCenter.shared()
        
        // Remove any existing handlers
        remoteCommandCenter?.pauseCommand.removeTarget(nil)
        remoteCommandCenter?.playCommand.removeTarget(nil)
        
        // Add pause command handler
        remoteCommandCenter?.pauseCommand.addTarget { [weak self] _ in
            guard let self = self, self.isRecording && !self.isPaused else {
                return .commandFailed
            }
            self.pauseRecording()
            return .success
        }
        
        // Add play/resume command handler
        remoteCommandCenter?.playCommand.addTarget { [weak self] _ in
            guard let self = self, self.isRecording && self.isPaused else {
                return .commandFailed
            }
            self.resumeRecording()
            return .success
        }
        
        // Enable the commands
        remoteCommandCenter?.pauseCommand.isEnabled = true
        remoteCommandCenter?.playCommand.isEnabled = true
        
        // Disable unused commands
        remoteCommandCenter?.nextTrackCommand.isEnabled = false
        remoteCommandCenter?.previousTrackCommand.isEnabled = false
        remoteCommandCenter?.changePlaybackRateCommand.isEnabled = false
        remoteCommandCenter?.seekBackwardCommand.isEnabled = false
        remoteCommandCenter?.seekForwardCommand.isEnabled = false
    }
    
    private func updateNowPlayingInfo(isPaused: Bool) {
        var nowPlayingInfo = [String: Any]()
        
        // Set media title and artist
        nowPlayingInfo[MPMediaItemPropertyTitle] = recordingSettings?.notification?.title ?? "Recording in Progress"
        nowPlayingInfo[MPMediaItemPropertyArtist] = "Audio Stream"
        
        // Set playback state
        nowPlayingInfo[MPNowPlayingInfoPropertyPlaybackRate] = isPaused ? 0.0 : 1.0
        nowPlayingInfo[MPNowPlayingInfoPropertyElapsedPlaybackTime] = currentRecordingDuration()
        
        // Add placeholder image if available
        if let image = UIImage(named: "recording_icon") {
            nowPlayingInfo[MPMediaItemPropertyArtwork] = MPMediaItemArtwork(boundsSize: image.size) { size in
                return image
            }
        }
        
        // Update the info on main thread
        DispatchQueue.main.async {
            self.notificationView?.nowPlayingInfo = nowPlayingInfo
        }
    }
    
    func currentRecordingDuration() -> TimeInterval {
        // If we're paused, return the last valid duration
        if isPaused, let lastDuration = lastValidDuration {
            return lastDuration
        }
        
        guard let settings = recordingSettings,
              let startTime = self.startTime else { return 0 }
        
        let now = Date()
        var duration = now.timeIntervalSince(startTime)
        
        // Subtract total paused duration
        duration -= TimeInterval(totalPausedDuration)
        
        // If we're currently in a pause (including background pause for !keepAwake), subtract that too
        if let pauseStart = currentPauseStart {
            duration -= now.timeIntervalSince(pauseStart)
        }
        
        return duration
    }
    
    private func cleanupNotificationObservers() {
        NotificationCenter.default.removeObserver(self)
    }
    
    @objc private func handlePauseNotification(_ notification: Notification) {
        // Only handle if recording and notifications are enabled
        guard isRecording, recordingSettings?.showNotification == true else { return }
        pauseRecording()
    }
    
    @objc private func handleResumeNotification(_ notification: Notification) {
        // Only handle if recording and notifications are enabled
        guard isRecording, recordingSettings?.showNotification == true else { return }
        resumeRecording()
    }
    
    @objc private func handlePauseAction() {
        pauseRecording()
        updateNotificationState(isPaused: true)
    }

    @objc private func handleResumeAction() {
        resumeRecording()
        updateNotificationState(isPaused: false)
    }
    
    @objc private func handleAppDidEnterBackground(_ notification: Notification) {
        if isRecording {
            // If keepAwake is false, we should track this as a pause
            if let settings = recordingSettings, !settings.keepAwake {
                currentPauseStart = Date()
            }
            
            DispatchQueue.main.asyncAfter(deadline: .now() + 0.5) { [weak self] in
                self?.notificationManager?.showInitialNotification()
            }
        }
    }

    @objc private func handleAppWillEnterForeground(_ notification: Notification) {
        if isRecording {
            // If we were paused due to background and keepAwake was false, calculate pause duration
            if let settings = recordingSettings, !settings.keepAwake, let pauseStart = currentPauseStart {
                let pauseDuration = Date().timeIntervalSince(pauseStart)
                totalPausedDuration += pauseDuration
                currentPauseStart = nil
                Logger.debug("Added background pause duration: \(pauseDuration), total paused: \(totalPausedDuration)")
            }
            
            notificationManager?.stopUpdates()
            DispatchQueue.main.asyncAfter(deadline: .now() + 0.5) { [weak self] in
                guard let self = self else { return }
                self.notificationManager?.startUpdates(startTime: self.startTime ?? Date())
            }
        }
    }
    
    private func updateNotificationState(isPaused: Bool) {
        // Calculate current duration
        let currentDuration: TimeInterval
        if let startTime = startTime {
            currentDuration = Date().timeIntervalSince(startTime) - TimeInterval(totalPausedDuration)
        } else {
            currentDuration = 0
        }

        // Update Now Playing info
        var nowPlayingInfo = notificationView?.nowPlayingInfo ?? [:]
        nowPlayingInfo[MPNowPlayingInfoPropertyPlaybackRate] = isPaused ? 0.0 : 1.0
        nowPlayingInfo[MPMediaItemPropertyTitle] = isPaused ?
            "Recording Paused" :
            (recordingSettings?.notification?.title ?? "Recording in Progress")
        nowPlayingInfo[MPNowPlayingInfoPropertyElapsedPlaybackTime] = currentDuration
        notificationView?.nowPlayingInfo = nowPlayingInfo

        // Delegate notification update to AudioNotificationManager
        notificationManager?.updateState(isPaused: isPaused)
    }
    
    private func updateMediaInfo() {
        guard let startTime = startTime else { return }
        
        let currentDuration = Date().timeIntervalSince(startTime) - TimeInterval(totalPausedDuration)
        
        var nowPlayingInfo = notificationView?.nowPlayingInfo ?? [:]
        nowPlayingInfo[MPNowPlayingInfoPropertyElapsedPlaybackTime] = currentDuration
        nowPlayingInfo[MPNowPlayingInfoPropertyPlaybackRate] = isPaused ? 0.0 : 1.0
        notificationView?.nowPlayingInfo = nowPlayingInfo
    }
    
    /// Enables the wake lock to prevent screen dimming
    private func enableWakeLock() {
        guard let settings = recordingSettings,
              settings.keepAwake, // Only proceed if keepAwake is true
              !isWakeLockEnabled // Only proceed if wake lock isn't already enabled
        else { return }
        
        DispatchQueue.main.async {
            self.wasIdleTimerDisabled = UIApplication.shared.isIdleTimerDisabled
            UIApplication.shared.isIdleTimerDisabled = true
            self.isWakeLockEnabled = true
            Logger.debug("Wake lock enabled")
        }
    }
    
    /// Disables the wake lock and restores previous screen dimming state
    private func disableWakeLock() {
        guard let settings = recordingSettings,
              settings.keepAwake, // Only proceed if keepAwake is true
              isWakeLockEnabled  // Only proceed if wake lock is currently enabled
        else { return }
        
        DispatchQueue.main.async {
            UIApplication.shared.isIdleTimerDisabled = self.wasIdleTimerDisabled
            self.isWakeLockEnabled = false
            Logger.debug("Wake lock disabled")
        }
    }
    
    /// Creates a new recording file.
    /// - Returns: The URL of the newly created recording file, or nil if creation failed.
    private func createRecordingFile(isCompressed: Bool = false) -> URL? {
        // Add debug logging
        Logger.debug("Creating recording file - settings filename: \(recordingSettings?.filename ?? "nil")")
        
        // Get base directory - use default if no custom directory provided
        let baseDirectory: URL
        if let customDir = recordingSettings?.outputDirectory {
            baseDirectory = URL(fileURLWithPath: customDir)
            Logger.debug("Using custom directory: \(customDir)")
        } else {
            // Use existing default behavior
            baseDirectory = fileManager.urls(for: .documentDirectory, in: .userDomainMask).first!
            Logger.debug("Using default directory: \(baseDirectory.path)")
        }
        
        // Generate or reuse UUID for filename
        let baseFilename: String
        if let existingFilename = recordingSettings?.filename {
            baseFilename = existingFilename
        } else if let existingUUID = recordingUUID {
            baseFilename = existingUUID.uuidString
        } else {
            let newUUID = UUID()
            recordingUUID = newUUID
            baseFilename = newUUID.uuidString
        }
        Logger.debug("Using base filename: \(baseFilename)")
        
        // Remove any existing extension from the filename
        let filenameWithoutExtension = baseFilename.replacingOccurrences(
            of: "\\.[^\\.]+$",
            with: "",
            options: .regularExpression
        )
        
        // Choose extension based on whether this is a compressed file
        let fileExtension: String
        if isCompressed {
            fileExtension = recordingSettings?.compressedFormat.lowercased() ?? "aac"
        } else {
            fileExtension = "wav"
        }
        
        let fullFilename = "\(filenameWithoutExtension).\(fileExtension)"
        Logger.debug("Full filename: \(fullFilename)")
        
        let fileURL = baseDirectory.appendingPathComponent(fullFilename)
        Logger.debug("Final file URL: \(fileURL.path)")
        
        // Check if file already exists
        if fileManager.fileExists(atPath: fileURL.path) {
            Logger.debug("File already exists at: \(fileURL.path)")
            return nil
        }
        
        if !fileManager.createFile(atPath: fileURL.path, contents: nil, attributes: nil) {
            Logger.debug("Failed to create file at: \(fileURL.path)")
            return nil
        }
        return fileURL
    }
    
    /// Creates a WAV header for the given data size.
    /// - Parameter dataSize: The size of the audio data.
    /// - Returns: A Data object containing the WAV header.
    private func createWavHeader(dataSize: Int) -> Data {
        var header = Data()
        
        let sampleRate = UInt32(recordingSettings!.sampleRate)
        let channels = UInt32(recordingSettings!.numberOfChannels)
        let bitDepth = UInt32(recordingSettings!.bitDepth)
        
        let blockAlign = channels * (bitDepth / 8)
        let byteRate = sampleRate * blockAlign
        
        // "RIFF" chunk descriptor
        header.append(contentsOf: "RIFF".utf8)
        header.append(contentsOf: UInt32(36 + dataSize).littleEndianBytes)
        header.append(contentsOf: "WAVE".utf8)
        
        // "fmt " sub-chunk
        header.append(contentsOf: "fmt ".utf8)
        header.append(contentsOf: UInt32(16).littleEndianBytes)  // PCM format requires 16 bytes for the fmt sub-chunk
        header.append(contentsOf: UInt16(1).littleEndianBytes)   // Audio format 1 for PCM
        header.append(contentsOf: UInt16(channels).littleEndianBytes)
        header.append(contentsOf: sampleRate.littleEndianBytes)
        header.append(contentsOf: byteRate.littleEndianBytes)    // byteRate
        header.append(contentsOf: UInt16(blockAlign).littleEndianBytes)  // blockAlign
        header.append(contentsOf: UInt16(bitDepth).littleEndianBytes)  // bits per sample
        
        // "data" sub-chunk
        header.append(contentsOf: "data".utf8)
        header.append(contentsOf: UInt32(dataSize).littleEndianBytes)  // Sub-chunk data size
        
        return header
    }
    
    /// Gets the current status of the recording.
    /// - Returns: A dictionary containing the recording status information.
    func getStatus() -> [String: Any] {
        guard let settings = recordingSettings else {
            print("Recording settings are not available.")
            return [:]
        }
        
        let durationInSeconds = currentRecordingDuration()
        let durationInMilliseconds = Int(durationInSeconds * 1000)
        
        var status: [String: Any] = [
            "durationMs": durationInMilliseconds,
            "isRecording": isRecording,
            "isPaused": isPaused,
            "mimeType": mimeType,
            "size": totalDataSize,
            "interval": emissionInterval,
            "intervalAnalysis": emissionIntervalAnalysis
        ]
        
        // Add compression info if enabled
        if settings.enableCompressedOutput,
           let compressedURL = compressedFileURL,
           FileManager.default.fileExists(atPath: compressedURL.path) {
            do {
                let compressedAttributes = try FileManager.default.attributesOfItem(atPath: compressedURL.path)
                if let compressedSize = compressedAttributes[.size] as? Int64 {
                    Logger.debug("Compressed file status - Size: \(compressedSize)")
                    let compressionBundle: [String: Any] = [
                        "fileUri": compressedURL.absoluteString,
                        "mimeType": compressedFormat == "aac" ? "audio/aac" : "audio/opus",
                        "size": compressedSize,
                        "format": compressedFormat,
                        "bitrate": compressedBitRate
                    ]
                    status["compression"] = compressionBundle
                }
            } catch {
                Logger.debug("Error getting compressed file attributes: \(error)")
            }
        }
        
        return status
    }
    
    /// Detects if a phone call is active without using CallKit.
    /// We avoid CallKit because its usage prevents apps from being available in China's App Store.
    /// This is a workaround that uses AVAudioSession to detect phone calls instead.
    private func isPhoneCallActive() -> Bool {
        let audioSession = AVAudioSession.sharedInstance()
        return audioSession.isOtherAudioPlaying && 
               audioSession.secondaryAudioShouldBeSilencedHint && 
               audioSession.currentRoute.outputs.contains { $0.portType == .builtInReceiver }
    }

    /// Starts a new audio recording with the specified settings and interval.
    /// - Parameters:
    ///   - settings: The recording settings to use.
    ///   - intervalMilliseconds: The interval in milliseconds for emitting audio data.
    ///   - intervalMillisecondsAnalysis: The interval in milliseconds for emitting analysis data.
    /// - Returns: A StartRecordingResult object if recording starts successfully, or nil otherwise.
<<<<<<< HEAD
    func startRecording(settings: RecordingSettings, intervalMilliseconds: Int, intervalMillisecondsAnalysis: Int) -> StartRecordingResult? {
        // Check for active call first
        let callCenter = CXCallObserver()
        if callCenter.calls.contains(where: { $0.hasEnded == false }) {
            Logger.debug("Cannot start recording during an active call")
            delegate?.audioStreamManager(self, didFailWithError: "Cannot start recording during an active call")
=======
    func startRecording(settings: RecordingSettings, intervalMilliseconds: Int) -> StartRecordingResult? {
        // Check for active call using the new method
        if isPhoneCallActive() {
            Logger.debug("Cannot start recording during an active phone call")
            delegate?.audioStreamManager(self, didFailWithError: "Cannot start recording during an active phone call")
>>>>>>> f1cd51cc
            return nil
        }

        // Store settings first before doing anything else
        recordingSettings = settings
        
        // Reset audio session before starting new recording
        do {
            let session = AVAudioSession.sharedInstance()
            try session.setActive(false, options: .notifyOthersOnDeactivation)
            Thread.sleep(forTimeInterval: 0.1) // Brief pause to ensure clean state
            try session.setActive(true, options: .notifyOthersOnDeactivation)
        } catch {
            Logger.debug("Failed to reset audio session: \(error)")
            delegate?.audioStreamManager(self, didFailWithError: "Failed to reset audio session: \(error.localizedDescription)")
            return nil
        }

        // Update auto-resume preference from settings
        autoResumeAfterInterruption = settings.autoResumeAfterInterruption
        
        guard !isRecording else {
            Logger.debug("Debug: Recording is already in progress.")
            return nil
        }
        
        guard !audioEngine.isRunning else {
            Logger.debug("Debug: Audio engine already running.")
            return nil
        }
        
        let session = AVAudioSession.sharedInstance()
        var newSettings = settings
        
        // Add these initializations back
        emissionInterval = max(100.0, Double(intervalMilliseconds)) / 1000.0
        emissionIntervalAnalysis = max(100.0, Double(intervalMillisecondsAnalysis)) / 1000.0
        lastEmissionTime = Date()
        lastEmissionTimeAnalysis = Date()
        accumulatedData.removeAll()
        accumulatedAnalysisData.removeAll()
        totalDataSize = 0
        totalDataSizeAnalysis = 0
        totalPausedDuration = 0
        lastEmittedSize = 0
        lastEmittedCompressedSizeAnalysis = 0
        isPaused = false

        
        // Create recording file first
        recordingFileURL = createRecordingFile()
        if recordingFileURL == nil {
            Logger.debug("Error: Failed to create recording file.")
            return nil
        }
        
        // Then set up audio session and tap
        do {
            Logger.debug("Configuring audio session with sample rate: \(settings.sampleRate) Hz")
            
            if let currentRoute = session.currentRoute.outputs.first {
                Logger.debug("Current audio output: \(currentRoute.portType)")
                newSettings.sampleRate = settings.sampleRate  // Keep original sample rate
            }
            
            // Get base configuration from user settings or defaults
            var category: AVAudioSession.Category = .playAndRecord
            var mode: AVAudioSession.Mode = .default
            var options: AVAudioSession.CategoryOptions = [.allowBluetooth, .mixWithOthers]
            
            if let audioSessionConfig = settings.ios?.audioSession {
                category = audioSessionConfig.category
                mode = audioSessionConfig.mode
                options = audioSessionConfig.categoryOptions
            }
            
            // Append necessary options for background recording if keepAwake is enabled
            if settings.keepAwake {
                Logger.debug("keepAwake enabled - configuring for background recording")
                // Add background audio option
                options.insert(.mixWithOthers)
                try session.setActive(true, options: .notifyOthersOnDeactivation)
            } else {
                Logger.debug("keepAwake disabled - using standard session configuration")
                // If keepAwake is false, don't add background audio options
                try session.setActive(true)
            }
            
            // Apply the final configuration
            try session.setCategory(category, mode: mode, options: options)
            try session.setActive(true, options: .notifyOthersOnDeactivation)
            
            Logger.debug("""
                Audio session configured:
                - category: \(category)
                - mode: \(mode)
                - options: \(options)
                - keepAwake: \(settings.keepAwake)
            """)
            
            try session.setPreferredSampleRate(settings.sampleRate)
            try session.setPreferredIOBufferDuration(1024 / Double(settings.sampleRate))
            try session.setActive(true)
            Logger.debug("Audio session activated successfully.")
            
            let actualSampleRate = session.sampleRate
            if actualSampleRate != settings.sampleRate {
                Logger.debug("Hardware using sample rate \(actualSampleRate)Hz, will resample to \(settings.sampleRate)Hz")
            }
            
            recordingSettings = newSettings  // Keep original settings with desired sample rate
            enableWakeLock()
            
            // Create format matching hardware capabilities
            guard let hardwareFormat = AVAudioFormat(
                commonFormat: .pcmFormatFloat32,
                sampleRate: actualSampleRate,
                channels: AVAudioChannelCount(settings.numberOfChannels),
                interleaved: true
            ) else {
                Logger.debug("Failed to create hardware format")
                return nil
            }
            
            Logger.debug("""
                Audio format configuration:
                - Hardware format: \(describeAudioFormat(hardwareFormat))
                - Target format: \(describeCommonFormat(hardwareFormat.commonFormat)) at \(actualSampleRate)Hz
                - Bit depth: \(settings.bitDepth)-bit
                - Channels: \(settings.numberOfChannels)
                """)

            audioEngine.inputNode.installTap(onBus: 0, bufferSize: 1024, format: hardwareFormat) { [weak self] (buffer, time) in
                guard let self = self,
                      let fileURL = self.recordingFileURL else {
                    Logger.debug("Error: File URL or self is nil during buffer processing.")
                    return
                }
                self.processAudioBuffer(buffer, fileURL: fileURL)
                self.lastBufferTime = time
            }
            
            // Setup compressed recording if enabled
            if settings.enableCompressedOutput {
                do {
                    let compressedSettings: [String: Any] = [
                        AVFormatIDKey: settings.compressedFormat == "aac" ? kAudioFormatMPEG4AAC : kAudioFormatOpus,
                        AVSampleRateKey: Float64(settings.sampleRate),
                        AVNumberOfChannelsKey: settings.numberOfChannels,
                        AVEncoderBitRateKey: settings.compressedBitRate,
                        AVEncoderAudioQualityKey: AVAudioQuality.high.rawValue,
                        AVEncoderBitDepthHintKey: settings.bitDepth
                    ]
                    
                    Logger.debug("Initializing compressed recording with settings: \(compressedSettings)")
                    
                    compressedFileURL = createRecordingFile(isCompressed: true)
                    
                    if let url = compressedFileURL {
                        Logger.debug("Using compressed file URL: \(url.path)")
                        
                        // Initialize recorder with proper error handling
                        do {
                            compressedRecorder = try AVAudioRecorder(url: url, settings: compressedSettings)
                            if let recorder = compressedRecorder {
                                recorder.delegate = self
                                
                                if !recorder.prepareToRecord() {
                                    Logger.debug("Failed to prepare recorder")
                                    throw NSError(domain: "AudioStreamManager", code: -1, 
                                        userInfo: [NSLocalizedDescriptionKey: "Failed to prepare recorder"])
                                }
                                
                                if !recorder.record() {
                                    Logger.debug("Failed to start recorder")
                                    throw NSError(domain: "AudioStreamManager", code: -2, 
                                        userInfo: [NSLocalizedDescriptionKey: "Failed to start recorder"])
                                }
                                
                                Logger.debug("Compressed recording started successfully")
                                compressedFormat = settings.compressedFormat
                                compressedBitRate = settings.compressedBitRate
                            }
                        } catch {
                            Logger.debug("Failed to initialize compressed recorder: \(error)")
                            compressedFileURL = nil
                            compressedRecorder = nil
                        }
                    }
                } catch {
                    Logger.debug("Failed to setup compressed recording: \(error)")
                    compressedFileURL = nil
                    compressedRecorder = nil
                }
            }
            
        } catch {
            Logger.debug("Error: Failed to set up audio session with preferred settings: \(error.localizedDescription)")
            return nil
        }
        
        NotificationCenter.default.addObserver(self, selector: #selector(handleAudioSessionInterruption), name: AVAudioSession.interruptionNotification, object: nil)
        
        // Create audio format based on recording settings
        let commonFormat: AVAudioCommonFormat
        switch newSettings.bitDepth {
        case 16:
            commonFormat = .pcmFormatInt16
        case 32:
            commonFormat = .pcmFormatFloat32
        default:
            Logger.debug("Unsupported bit depth: \(newSettings.bitDepth), falling back to 16-bit")
            commonFormat = .pcmFormatInt16
        }
        
        guard let audioFormat = AVAudioFormat(
            commonFormat: commonFormat,
            sampleRate: newSettings.sampleRate,
            channels: UInt32(newSettings.numberOfChannels),
            interleaved: true
        ) else {
            Logger.debug("Error: Failed to create audio format with bit depth: \(newSettings.bitDepth)")
            return nil
        }
        
        if newSettings.enableProcessing == true {
            // Initialize the AudioProcessor for buffer-based processing
            self.audioProcessor = AudioProcessor(resolve: { result in
                // Handle the result here if needed
            }, reject: { code, message in
                // Handle the rejection here if needed
            })
            Logger.debug("AudioProcessor activated successfully.")
        }
        
        if settings.showNotification {
            initializeNotifications()
        }
        
        do {
            startTime = Date()
            totalPausedDuration = 0     // Reset pause tracking
            currentPauseStart = nil
            Logger.debug("Starting new recording - Reset pause tracking")
            
            try audioEngine.start()
            isRecording = true
            isPaused = false
            Logger.debug("Debug: Recording started successfully.")
            
            var compression = compressedRecorder != nil ? CompressedRecordingInfo(
                compressedFileUri: compressedFileURL?.absoluteString ?? "",
                mimeType: compressedFormat == "aac" ? "audio/aac" : "audio/opus",
                bitrate: compressedBitRate,
                format: compressedFormat
            ) : nil

            // Get the size separately since it's not part of the initializer
            if let compressedPath = compressedFileURL?.path,
               let attributes = try? FileManager.default.attributesOfItem(atPath: compressedPath),
               let fileSize = attributes[.size] as? Int64 {
                compression?.size = fileSize
            }

            return StartRecordingResult(
                fileUri: recordingFileURL!.path,
                mimeType: mimeType,
                channels: settings.numberOfChannels,
                bitDepth: settings.bitDepth,
                sampleRate: settings.sampleRate,
                compression: compression
            )
            
        } catch {
            Logger.debug("Error: Could not start the audio engine: \(error.localizedDescription)")
            isRecording = false
            return nil
        }
    }
    
    /// Pauses the current audio recording.
    func pauseRecording() {
        guard isRecording && !isPaused else { return }
        
        // Store the current duration when pausing
        lastValidDuration = currentRecordingDuration()
        Logger.debug("Storing duration at pause: \(lastValidDuration ?? 0)")
        
        disableWakeLock()
        audioEngine.pause()
        isPaused = true
        
        updateNowPlayingInfo(isPaused: true)
        notificationManager?.updateState(isPaused: true)
        delegate?.audioStreamManager(self, didPauseRecording: Date())
        delegate?.audioStreamManager(self, didUpdateNotificationState: true)
        
        // Pause compressed recording if active
        compressedRecorder?.pause()
    }
    
    private func initializeNotifications() {
        guard recordingSettings?.showNotification == true else { return }
        
        // Setup notification manager if not already initialized
        if notificationManager == nil {
            UNUserNotificationCenter.current().delegate = self
            
            notificationManager = AudioNotificationManager()
            
            // Request permissions first
            UNUserNotificationCenter.current().requestAuthorization(options: [.alert, .sound, .badge]) { granted, error in
                if granted {
                    DispatchQueue.main.async {
                        self.notificationManager?.initialize(with: self.recordingSettings?.notification)
                        self.setupNowPlayingInfo()
                        
                        // Start media info update timer
                        self.mediaInfoUpdateTimer = Timer.scheduledTimer(withTimeInterval: 1.0, repeats: true) { [weak self] _ in
                           self?.updateMediaInfo()
                        }
                        
                        // Setup notification observers
                        NotificationCenter.default.addObserver(
                            self,
                            selector: #selector(self.handlePauseNotification),
                            name: .pauseRecording,
                            object: nil
                        )
                        
                        NotificationCenter.default.addObserver(
                            self,
                            selector: #selector(self.handleResumeNotification),
                            name: .resumeRecording,
                            object: nil
                        )
                        
                        // Start updates if recording is already in progress
                        if let startTime = self.startTime {
                            self.notificationManager?.startUpdates(startTime: startTime)
                        }
                    }
                } else if let error = error {
                    Logger.debug("Failed to get notification permission: \(error.localizedDescription)")
                }
            }
        }
    }
    
    /// Resumes the current audio recording.
    func resumeRecording() {
        // Check for active call using the new method
        if isPhoneCallActive() {
            Logger.debug("Cannot resume recording during an active phone call")
            delegate?.audioStreamManager(self, didFailWithError: "Cannot resume recording during an active phone call")
            return
        }

        guard isRecording && isPaused else { return }
        
        lastValidDuration = nil  // Clear the stored duration when resuming
        
        enableWakeLock()
        audioEngine.prepare()
        do {
            try audioEngine.start()
            
            // Add the completed pause duration to total
            if let pauseStart = currentPauseStart {
                let currentPauseDuration = Date().timeIntervalSince(pauseStart)
                totalPausedDuration += currentPauseDuration
                currentPauseStart = nil
                
                Logger.debug("""
                    Resume completed:
                    - Added pause duration: \(currentPauseDuration)
                    - New total pause duration: \(totalPausedDuration)
                    """)
            }
            
            isPaused = false
            
            updateNowPlayingInfo(isPaused: false)
            notificationManager?.updateState(isPaused: false)
            delegate?.audioStreamManager(self, didResumeRecording: Date())
            delegate?.audioStreamManager(self, didUpdateNotificationState: false)
            
            // Resume compressed recording if active
            compressedRecorder?.record()
            
        } catch {
            Logger.debug("Error: Failed to resume recording: \(error.localizedDescription)")
        }
    }
    
    /// Describes the format of the given audio format.
    /// - Parameter format: The AVAudioFormat object to describe.
    /// - Returns: A string description of the audio format.
    func describeAudioFormat(_ format: AVAudioFormat) -> String {
        let formatDescription = """
            - Sample rate: \(format.sampleRate)Hz
            - Channels: \(format.channelCount)
            - Interleaved: \(format.isInterleaved)
            - Common format: \(describeCommonFormat(format.commonFormat))
            """
        return formatDescription
    }
    
    private func describeCommonFormat(_ format: AVAudioCommonFormat) -> String {
        switch format {
        case .pcmFormatFloat32:
            return "32-bit float"
        case .pcmFormatFloat64:
            return "64-bit float"
        case .pcmFormatInt16:
            return "16-bit int"
        case .pcmFormatInt32:
            return "32-bit int"
        default:
            return "Unknown format"
        }
    }
    
    /// Stops the current audio recording.
    /// - Returns: A RecordingResult object if the recording stopped successfully, or nil otherwise.
    func stopRecording() -> RecordingResult? {
        guard isRecording else { return nil }
        
        Logger.debug("Stopping recording...")
        
        disableWakeLock()
        audioEngine.stop()
        audioEngine.inputNode.removeTap(onBus: 0)
        
        // Stop compressed recording if active
        compressedRecorder?.stop()
        
        // Get the final duration before changing state
        let finalDuration = currentRecordingDuration()
        
        isRecording = false
        isPaused = false
        
        if recordingSettings?.showNotification == true {
            // Stop and clean up timer
            mediaInfoUpdateTimer?.invalidate()
            mediaInfoUpdateTimer = nil
            
            // Clean up notification manager
            notificationManager?.stopUpdates()
            notificationManager = nil
            
            // Clean up media controls
            DispatchQueue.main.async {
                UIApplication.shared.endReceivingRemoteControlEvents()
                self.remoteCommandCenter?.pauseCommand.isEnabled = false
                self.remoteCommandCenter?.playCommand.isEnabled = false
                self.notificationView?.nowPlayingInfo = nil
            }
        }
        
        // Reset audio session
        do {
            try AVAudioSession.sharedInstance().setActive(false, options: .notifyOthersOnDeactivation)
        } catch {
            Logger.debug("Error deactivating audio session: \(error)")
        }
        
        // Reset audio engine
        audioEngine.reset()
        
        guard let fileURL = recordingFileURL,
              let settings = recordingSettings else {
            Logger.debug("Recording or file URL is nil.")
            return nil
        }
        
        // Validate WAV file
        let wavPath = fileURL.path
        do {
            // Check if WAV file exists
            let wavFileAttributes = try FileManager.default.attributesOfItem(atPath: wavPath)
            let wavFileSize = wavFileAttributes[FileAttributeKey.size] as? Int64 ?? 0
            
            Logger.debug("""
                WAV File validation:
                - Path: \(wavPath)
                - Exists: true
                - Size: \(wavFileSize) bytes
                - Duration: \(finalDuration) seconds
                - Expected minimum size: 44 bytes (WAV header)
                """)
            
            // Return nil if the file is too small
            if wavFileSize <= 44 {
                Logger.debug("Recording file is too small (≤ 44 bytes), likely no audio data was recorded")
                return nil
            }
            
            // Update the WAV header with the correct file size
            updateWavHeader(fileURL: fileURL, totalDataSize: wavFileSize - 44)
            
            // Validate compressed file if enabled
            var compression: CompressedRecordingInfo?
            if let compressedURL = compressedFileURL {
                let compressedPath = compressedURL.path
                if FileManager.default.fileExists(atPath: compressedPath) {
                    let compressedAttributes = try FileManager.default.attributesOfItem(atPath: compressedPath)
                    let compressedSize = compressedAttributes[FileAttributeKey.size] as? Int64 ?? 0
                    
                    Logger.debug("""
                        Compressed File validation:
                        - Path: \(compressedPath)
                        - Format: \(compressedFormat ?? "unknown")
                        - Size: \(compressedSize) bytes
                        - Bitrate: \(compressedBitRate ?? 0) bps
                        """)
                    
                    if compressedSize > 0 {
                        compression = CompressedRecordingInfo(
                            compressedFileUri: compressedURL.absoluteString,
                            mimeType: compressedFormat == "aac" ? "audio/aac" : "audio/opus",
                            bitrate: compressedBitRate,
                            format: compressedFormat,
                            size: compressedSize
                        )
                    } else {
                        Logger.debug("Warning: Compressed file exists but is empty")
                    }
                } else {
                    Logger.debug("Warning: Compressed file not found at path: \(compressedPath)")
                }
            }
            
            let durationMs = Int64(finalDuration * 1000)
            
            let result = RecordingResult(
                fileUri: fileURL.absoluteString,
                filename: fileURL.lastPathComponent,
                mimeType: mimeType,
                duration: durationMs,
                size: wavFileSize,
                channels: settings.numberOfChannels,
                bitDepth: settings.bitDepth,
                sampleRate: settings.sampleRate,
                compression: compression
            )
            
            Logger.debug("""
                Recording completed successfully:
                - WAV file: \(fileURL.lastPathComponent)
                - Size: \(wavFileSize) bytes
                - Duration: \(durationMs)ms
                - Sample rate: \(settings.sampleRate)Hz
                - Bit depth: \(settings.bitDepth)-bit
                - Channels: \(settings.numberOfChannels)
                - Compressed: \(compression != nil ? "yes" : "no")
                """)
            
            // Additional cleanup
            recordingFileURL = nil
            lastBufferTime = nil
            lastValidDuration = nil
            compressedRecorder = nil
            compressedFileURL = nil
            recordingSettings = nil
            startTime = nil
            totalPausedDuration = 0
            currentPauseStart = nil
            lastEmissionTime = nil
            lastEmissionTimeAnalysis = nil
            lastEmittedSize = 0
            lastEmittedSizeAnalysis = 0
            lastEmittedCompressedSize = 0
            accumulatedData.removeAll()
            accumulatedAnalysisData.removeAll()
            recordingUUID = nil
            
            return result
            
        } catch {
            Logger.debug("Failed to validate recording files: \(error)")
            return nil
        }
    }
    
    /// Resamples the audio buffer using vDSP. If it fails, falls back to manual resampling.
    /// - Parameters:
    ///   - buffer: The original audio buffer to be resampled.
    ///   - originalSampleRate: The sample rate of the original audio buffer.
    ///   - targetSampleRate: The desired sample rate to resample to.
    /// - Returns: A new audio buffer resampled to the target sample rate, or nil if resampling fails.
    private func resampleAudioBuffer(_ buffer: AVAudioPCMBuffer, from originalSampleRate: Double, to targetSampleRate: Double) -> AVAudioPCMBuffer? {
        guard let settings = recordingSettings else {
            Logger.debug("Recording settings not available")
            return nil
        }
        
        Logger.debug("""
            Starting resampling:
            - Original format: \(describeAudioFormat(buffer.format))
            - Original frames: \(buffer.frameLength)
            - Target settings:
              • Sample rate: \(targetSampleRate)Hz
              • Bit depth: \(settings.bitDepth)
              • Channels: \(settings.numberOfChannels)
            """)
        
        // Use settings bit depth for output format
        let targetFormat: AVAudioCommonFormat = settings.bitDepth == 32 ? .pcmFormatFloat32 : .pcmFormatInt16
        
        // Create output format matching recording settings exactly
        guard let outputFormat = AVAudioFormat(
            commonFormat: targetFormat,
            sampleRate: targetSampleRate,
            channels: AVAudioChannelCount(settings.numberOfChannels),
            interleaved: true
        ) else {
            Logger.debug("Failed to create output format")
            return nil
        }
        
        // Calculate new buffer size
        let ratio = targetSampleRate / originalSampleRate
        let newFrameCount = AVAudioFrameCount(Double(buffer.frameLength) * ratio)
        
        // Create output buffer
        guard let outputBuffer = AVAudioPCMBuffer(
            pcmFormat: outputFormat,
            frameCapacity: newFrameCount
        ) else {
            Logger.debug("Failed to create output buffer")
            return nil
        }
        outputBuffer.frameLength = newFrameCount
        
        // Create intermediate format for high-quality conversion if needed
        let needsIntermediate = buffer.format.commonFormat != outputFormat.commonFormat
        if needsIntermediate {
            Logger.debug("Using intermediate Float32 format for high-quality conversion")
            guard let intermediateFormat = AVAudioFormat(
                commonFormat: .pcmFormatFloat32,
                sampleRate: targetSampleRate,
                channels: AVAudioChannelCount(settings.numberOfChannels),
                interleaved: true
            ) else {
                Logger.debug("Failed to create intermediate format")
                return nil
            }
            
            // First convert to intermediate float format
            guard let converter = AVAudioConverter(from: buffer.format, to: intermediateFormat),
                  let intermediateBuffer = AVAudioPCMBuffer(
                    pcmFormat: intermediateFormat,
                    frameCapacity: newFrameCount
                  ) else {
                Logger.debug("Failed to create converter or intermediate buffer")
                return nil
            }
            intermediateBuffer.frameLength = newFrameCount
            
            var error: NSError?
            let inputBlock: AVAudioConverterInputBlock = { inNumPackets, outStatus in
                outStatus.pointee = AVAudioConverterInputStatus.haveData
                return buffer
            }
            
            converter.convert(to: intermediateBuffer, error: &error, withInputFrom: inputBlock)
            
            if let error = error {
                Logger.debug("Intermediate conversion failed: \(error.localizedDescription)")
                return nil
            }
            
            // Then convert to final format
            guard let finalConverter = AVAudioConverter(from: intermediateFormat, to: outputFormat) else {
                Logger.debug("Failed to create final converter")
                return nil
            }
            
            finalConverter.convert(to: outputBuffer, error: &error) { inNumPackets, outStatus in
                outStatus.pointee = AVAudioConverterInputStatus.haveData
                return intermediateBuffer
            }
            
            if let error = error {
                Logger.debug("Final conversion failed: \(error.localizedDescription)")
                return nil
            }
        } else {
            // Direct conversion if formats are compatible
            guard let converter = AVAudioConverter(from: buffer.format, to: outputFormat) else {
                Logger.debug("Failed to create converter")
                return nil
            }
            
            var error: NSError?
            let inputBlock: AVAudioConverterInputBlock = { inNumPackets, outStatus in
                outStatus.pointee = AVAudioConverterInputStatus.haveData
                return buffer
            }
            
            converter.convert(to: outputBuffer, error: &error, withInputFrom: inputBlock)
            
            if let error = error {
                Logger.debug("Conversion failed: \(error.localizedDescription)")
                return nil
            }
        }
        
        Logger.debug("""
            Resampling completed:
            - Final format: \(describeAudioFormat(outputBuffer.format))
            - Final frames: \(outputBuffer.frameLength)
            - Conversion path: \(needsIntermediate ? "With intermediate Float32" : "Direct")
            """)
        
        return outputBuffer
    }
    
    /// Manually resamples the audio buffer using linear interpolation.
    /// - Parameters:
    ///   - buffer: The original audio buffer to be resampled.
    ///   - originalSampleRate: The sample rate of the original audio buffer.
    ///   - targetSampleRate: The desired sample rate to resample to.
    /// - Returns: A new audio buffer resampled to the target sample rate, or nil if resampling fails.
    private func manualResampleAudioBuffer(_ buffer: AVAudioPCMBuffer, from originalSampleRate: Double, to targetSampleRate: Double) -> AVAudioPCMBuffer? {
        guard let channelData = buffer.floatChannelData else { return nil }
        
        let sourceFrameCount = Int(buffer.frameLength)
        let sourceChannels = Int(buffer.format.channelCount)
        let targetFrameCount = Int(Double(sourceFrameCount) * targetSampleRate / originalSampleRate)
        
        guard let targetBuffer = AVAudioPCMBuffer(pcmFormat: buffer.format, frameCapacity: AVAudioFrameCount(targetFrameCount)) else { return nil }
        targetBuffer.frameLength = AVAudioFrameCount(targetFrameCount)
        
        let resamplingFactor = Float(targetSampleRate / originalSampleRate)
        
        for channel in 0..<sourceChannels {
            let input = UnsafeBufferPointer(start: channelData[channel], count: sourceFrameCount)
            let output = UnsafeMutableBufferPointer(start: targetBuffer.floatChannelData![channel], count: targetFrameCount)
            
            var y = Array(repeating: Float(0), count: targetFrameCount)
            for i in 0..<targetFrameCount {
                let index = Float(i) / resamplingFactor
                let low = Int(floor(index))
                let high = min(low + 1, sourceFrameCount - 1)
                let weight = index - Float(low)
                y[i] = (1 - weight) * input[low] + weight * input[high]
            }
            
            for i in 0..<targetFrameCount {
                output[i] = y[i]
            }
        }
        
        return targetBuffer
    }
    
    
    
    /// Updates the WAV header with the correct file size.
    /// - Parameters:
    ///   - fileURL: The URL of the WAV file.
    ///   - totalDataSize: The total size of the audio data.
    private func updateWavHeader(fileURL: URL, totalDataSize: Int64) {
        // Prevent negative values - minimum WAV file size should be at least the header size (44 bytes)
        guard totalDataSize >= 0 else {
            Logger.debug("Invalid file size: total data size is negative")
            return
        }

        do {
            let fileHandle = try FileHandle(forUpdating: fileURL)
            defer { fileHandle.closeFile() }

            // Calculate sizes
            let fileSize = totalDataSize + 44 - 8 // Total file size minus 8 bytes for 'RIFF' and size field itself
            let dataSize = totalDataSize // Size of the 'data' sub-chunk

            // Update RIFF chunk size at offset 4
            fileHandle.seek(toFileOffset: 4)
            let fileSizeBytes = UInt32(fileSize).littleEndianBytes
            fileHandle.write(Data(fileSizeBytes))

            // Update data chunk size at offset 40
            fileHandle.seek(toFileOffset: 40)
            let dataSizeBytes = UInt32(dataSize).littleEndianBytes
            fileHandle.write(Data(dataSizeBytes))

        } catch let error {
            Logger.debug("Error updating WAV header: \(error)")
        }
    }
    
    private func updateNotificationDuration() {
        guard let startTime = startTime,
              recordingSettings?.showNotification == true else { return }
        
        let currentDuration = Date().timeIntervalSince(startTime) - TimeInterval(totalPausedDuration)
        
        // Update both notification manager and media player
        notificationManager?.updateDuration(currentDuration)
        
        if let notificationView = notificationView {
            var nowPlayingInfo = notificationView.nowPlayingInfo ?? [:]
            nowPlayingInfo[MPNowPlayingInfoPropertyElapsedPlaybackTime] = currentDuration
            notificationView.nowPlayingInfo = nowPlayingInfo
        }
    }
    
    /// Processes the audio buffer and writes data to the file. Also handles audio processing if enabled.
    /// - Parameters:
    ///   - buffer: The audio buffer to process.
    ///   - fileURL: The URL of the file to write the data to.
    private func processAudioBuffer(_ buffer: AVAudioPCMBuffer, fileURL: URL) {
        guard let settings = recordingSettings else {
            Logger.debug("Recording settings not available")
            return
        }
        
        guard let fileHandle = try? FileHandle(forWritingTo: fileURL) else {
            Logger.debug("Failed to open file handle for URL: \(fileURL)")
            return
        }
        defer {
            fileHandle.closeFile()  // Ensure file is always closed
        }
        
        let targetSampleRate = Double(settings.sampleRate)
        let targetFormat: AVAudioCommonFormat = settings.bitDepth == 32 ? .pcmFormatFloat32 : .pcmFormatInt16
        
        // First handle resampling if needed
        let resampledBuffer: AVAudioPCMBuffer
        if buffer.format.sampleRate != targetSampleRate {
            if let resampled = resampleAudioBuffer(buffer, from: buffer.format.sampleRate, to: targetSampleRate) {
                resampledBuffer = resampled
            } else {
                Logger.debug("Resampling failed")
                return
            }
        } else {
            resampledBuffer = buffer
        }
        
        // Then ensure format matches user settings
        let finalBuffer: AVAudioPCMBuffer
        if resampledBuffer.format.commonFormat != targetFormat {
            guard let converted = convertBufferFormat(resampledBuffer, to: AVAudioFormat(
                commonFormat: targetFormat,
                sampleRate: targetSampleRate,
                channels: AVAudioChannelCount(settings.numberOfChannels),
                interleaved: true
            )!) else {
                Logger.debug("Format conversion failed")
                return
            }
            finalBuffer = converted
        } else {
            finalBuffer = resampledBuffer
        }
        
        let audioData = finalBuffer.audioBufferList.pointee.mBuffers
        guard let bufferData = audioData.mData else {
            Logger.debug("Buffer data is nil.")
            return
        }
        
        var data = Data(bytes: bufferData, count: Int(audioData.mDataByteSize))
        
        // Check if this is the first buffer to process
        if totalDataSize == 0 {
            let header = createWavHeader(dataSize: 0)
            data.insert(contentsOf: header, at: 0)
        }
        
        // Write to file
        fileHandle.seekToEndOfFile()
        fileHandle.write(data)
        
        // Update total size and accumulated data
        totalDataSize += Int64(data.count)
        accumulatedData.append(data)
        accumulatedAnalysisData.append(data)
        
        // Handle notifications if enabled
        if recordingSettings?.showNotification == true {
            updateNotificationDuration()
        }
        
        // Emit data based on interval
        let currentTime = Date()
        if let lastEmissionTime = lastEmissionTime,
           let startTime = startTime,
           currentTime.timeIntervalSince(lastEmissionTime) >= emissionInterval {
            
            let recordingTime = currentTime.timeIntervalSince(startTime)
            let dataToProcess = accumulatedData
            
            // Prepare compression info if enabled
            var compressionInfo: [String: Any]? = nil
            if settings.enableCompressedOutput, let compressedURL = compressedFileURL {
                do {
                    // Ensure file exists and has data
                    if FileManager.default.fileExists(atPath: compressedURL.path) {
                        let compressedAttributes = try FileManager.default.attributesOfItem(atPath: compressedURL.path)
                        if let compressedSize = compressedAttributes[.size] as? Int64 {
                            let eventDataSize = compressedSize - lastEmittedCompressedSize
                            
                            Logger.debug("Compressed file status - Total size: \(compressedSize), New data size: \(eventDataSize)")
                            
                            // Read the new compressed data if there's new data
                            var compressedData: String? = nil
                            if eventDataSize > 0 {
                                do {
                                    let fileHandle = try FileHandle(forReadingFrom: compressedURL)
                                    defer { fileHandle.closeFile() }
                                    
                                    fileHandle.seek(toFileOffset: UInt64(lastEmittedCompressedSize))
                                    let data = fileHandle.readData(ofLength: Int(eventDataSize))
                                    compressedData = data.base64EncodedString()
                                    
                                    Logger.debug("Read compressed data of size: \(data.count)")
                                } catch {
                                    Logger.debug("Error reading compressed data: \(error)")
                                }
                            }
                            
                            lastEmittedCompressedSize = compressedSize
                            
                            compressionInfo = [
                                "position": recordingTime * 1000, // Convert to milliseconds
                                "fileUri": compressedURL.absoluteString,
                                "eventDataSize": eventDataSize,
                                "totalSize": compressedSize,
                                "data": compressedData ?? ""
                            ]
                            
                            Logger.debug("Compression info prepared: \(String(describing: compressionInfo))")
                        } else {
                            Logger.debug("Could not get compressed file size")
                        }
                    } else {
                        Logger.debug("Compressed file does not exist at path: \(compressedURL.path)")
                    }
                } catch {
                    Logger.debug("Error preparing compression info: \(error)")
                }
            }
            
            // Emit the audio data with compression info
            delegate?.audioStreamManager(
                self,
                didReceiveAudioData: dataToProcess,
                recordingTime: recordingTime,
                totalDataSize: totalDataSize,
                compressionInfo: compressionInfo
            )
            
            // Update state after emission
            self.lastEmissionTime = currentTime
            self.lastEmittedSize = totalDataSize
            accumulatedData.removeAll()
        }


        if let lastEmissionTimeAnalysis = lastEmissionTimeAnalysis,
           let startTime = startTime,
           currentTime.timeIntervalSince(lastEmissionTimeAnalysis) >= emissionIntervalAnalysis {
            
            let recordingTime = currentTime.timeIntervalSince(startTime)
            let dataToProcess = accumulatedAnalysisData

                       // Process audio if enabled
            if settings.enableProcessing {
                DispatchQueue.global().async { [weak self] in
                    guard let self = self else { return }
                    if let processor = self.audioProcessor {
                        Logger.debug("Processing audio buffer of size: \(dataToProcess.count)")
                        let processingResult = processor.processAudioBuffer(
                            data: dataToProcess,
                            sampleRate: Float(settings.sampleRate),
                            pointsPerSecond: settings.pointsPerSecond ?? 10,
                            algorithm: settings.algorithm ?? "rms",
                            featureOptions: settings.featureOptions ?? ["rms": true, "zcr": true],
                            bitDepth: settings.bitDepth,
                            numberOfChannels: settings.numberOfChannels
                        )
                        
                        DispatchQueue.main.async {
                            if let result = processingResult {
                                self.delegate?.audioStreamManager(self, didReceiveProcessingResult: result)
                            }
                        }

                            // Update state after emission
                        self.lastEmissionTimeAnalysis = currentTime
                        self.lastEmittedSizeAnalysis = totalDataSizeAnalysis
                        accumulatedAnalysisData.removeAll()
                    }
                }
            }
        }
    }

    // Add helper function to calculate average amplitude
    private func calculateAverageAmplitude(_ data: UnsafePointer<Float>, count: Int) -> Float {
        var sum: Float = 0
        vDSP_meanv(data, 1, &sum, vDSP_Length(count))
        return sum
    }

    // Add helper function to calculate RMS
    private func calculateRMS(_ data: UnsafePointer<Float>, count: Int) -> Float {
        var sum: Float = 0
        var squaredSum: Float = 0
        for i in 0..<count {
            let value = data[i]
            sum += value
            squaredSum += value * value
        }
        let average = sum / Float(count)
        let variance = squaredSum / Float(count) - average * average
        return sqrt(variance)
    }

    // Helper function for format conversion
    private func convertBufferFormat(_ buffer: AVAudioPCMBuffer, to targetFormat: AVAudioFormat) -> AVAudioPCMBuffer? {
        guard let converter = AVAudioConverter(from: buffer.format, to: targetFormat),
              let outputBuffer = AVAudioPCMBuffer(
                pcmFormat: targetFormat,
                frameCapacity: buffer.frameLength
              ) else {
            return nil
        }
        
        outputBuffer.frameLength = buffer.frameLength
        var error: NSError?
        
        converter.convert(to: outputBuffer, error: &error) { inNumPackets, outStatus in
            outStatus.pointee = AVAudioConverterInputStatus.haveData
            return buffer
        }
        
        if let error = error {
            Logger.debug("Format conversion failed: \(error.localizedDescription)")
            return nil
        }
        
        return outputBuffer
    }
}

extension AudioStreamManager: UNUserNotificationCenterDelegate {
    func userNotificationCenter(
        _ center: UNUserNotificationCenter,
        didReceive response: UNNotificationResponse,
        withCompletionHandler completionHandler: @escaping () -> Void
    ) {
        switch response.actionIdentifier {
        case "PAUSE_RECORDING":
            pauseRecording()
        case "RESUME_RECORDING":
            resumeRecording()
        default:
            break
        }
        completionHandler()
    }

    // This is needed to show notifications when app is in foreground
    func userNotificationCenter(
            _ center: UNUserNotificationCenter,
            willPresent notification: UNNotification,
            withCompletionHandler completionHandler: @escaping (UNNotificationPresentationOptions) -> Void
        ) {
            if #available(iOS 14.0, *) {
                completionHandler([.banner, .sound])
            } else {
                // For iOS 13 and earlier
                completionHandler([.alert, .sound])
            }
        }
}

// Add AVAudioRecorderDelegate conformance
extension AudioStreamManager: AVAudioRecorderDelegate {
    func audioRecorderDidFinishRecording(_ recorder: AVAudioRecorder, successfully flag: Bool) {
        Logger.debug("Compressed recording finished - success: \(flag)")
        if !flag {
            delegate?.audioStreamManager(self, didFailWithError: "Compressed recording failed to complete")
        }
    }
    
    func audioRecorderEncodeErrorDidOccur(_ recorder: AVAudioRecorder, error: Error?) {
        if let error = error {
            Logger.debug("Compressed recording encode error: \(error)")
            delegate?.audioStreamManager(self, didFailWithError: "Compressed recording encode error: \(error.localizedDescription)")
        }
    }
}<|MERGE_RESOLUTION|>--- conflicted
+++ resolved
@@ -596,20 +596,16 @@
     ///   - intervalMilliseconds: The interval in milliseconds for emitting audio data.
     ///   - intervalMillisecondsAnalysis: The interval in milliseconds for emitting analysis data.
     /// - Returns: A StartRecordingResult object if recording starts successfully, or nil otherwise.
-<<<<<<< HEAD
     func startRecording(settings: RecordingSettings, intervalMilliseconds: Int, intervalMillisecondsAnalysis: Int) -> StartRecordingResult? {
         // Check for active call first
         let callCenter = CXCallObserver()
         if callCenter.calls.contains(where: { $0.hasEnded == false }) {
             Logger.debug("Cannot start recording during an active call")
             delegate?.audioStreamManager(self, didFailWithError: "Cannot start recording during an active call")
-=======
-    func startRecording(settings: RecordingSettings, intervalMilliseconds: Int) -> StartRecordingResult? {
         // Check for active call using the new method
         if isPhoneCallActive() {
             Logger.debug("Cannot start recording during an active phone call")
             delegate?.audioStreamManager(self, didFailWithError: "Cannot start recording during an active phone call")
->>>>>>> f1cd51cc
             return nil
         }
 
