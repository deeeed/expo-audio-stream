--- conflicted
+++ resolved
@@ -13,16 +13,9 @@
 		3388F57E97D6044778108C98 /* PrivacyInfo.xcprivacy in Resources */ = {isa = PBXBuildFile; fileRef = 9389FD1F057CAA0700CD46F6 /* PrivacyInfo.xcprivacy */; };
 		3E461D99554A48A4959DE609 /* SplashScreen.storyboard in Resources */ = {isa = PBXBuildFile; fileRef = AA286B85B6C04FC6940260E9 /* SplashScreen.storyboard */; };
 		96905EF65AED1B983A6B3ABC /* libPods-minimal.a in Frameworks */ = {isa = PBXBuildFile; fileRef = 58EEBF8E8E6FB1BC6CAF49B5 /* libPods-minimal.a */; };
-<<<<<<< HEAD
 		97856445B240420B9E860B31 /* noop-file.swift in Sources */ = {isa = PBXBuildFile; fileRef = F47B2AD1F31A4F30B49A0E3A /* noop-file.swift */; };
 		B18059E884C0ABDD17F3DC3D /* ExpoModulesProvider.swift in Sources */ = {isa = PBXBuildFile; fileRef = FAC715A2D49A985799AEE119 /* ExpoModulesProvider.swift */; };
 		BB2F792D24A3F905000567C9 /* Expo.plist in Resources */ = {isa = PBXBuildFile; fileRef = BB2F792C24A3F905000567C9 /* Expo.plist */; };
-=======
-		B0CFAD62F6F6AA361F4047A9 /* PrivacyInfo.xcprivacy in Resources */ = {isa = PBXBuildFile; fileRef = 819E8316A3B397EBF6611958 /* PrivacyInfo.xcprivacy */; };
-		B18059E884C0ABDD17F3DC3D /* ExpoModulesProvider.swift in Sources */ = {isa = PBXBuildFile; fileRef = FAC715A2D49A985799AEE119 /* ExpoModulesProvider.swift */; };
-		BB2F792D24A3F905000567C9 /* Expo.plist in Resources */ = {isa = PBXBuildFile; fileRef = BB2F792C24A3F905000567C9 /* Expo.plist */; };
-		C6F1949C34F64422A2CBFE60 /* noop-file.swift in Sources */ = {isa = PBXBuildFile; fileRef = 76ABC05C36164010BF20590C /* noop-file.swift */; };
->>>>>>> 0bd22596
 /* End PBXBuildFile section */
 
 /* Begin PBXFileReference section */
@@ -34,7 +27,6 @@
 		13B07FB71A68108700A75B9A /* main.m */ = {isa = PBXFileReference; fileEncoding = 4; lastKnownFileType = sourcecode.c.objc; name = main.m; path = minimal/main.m; sourceTree = "<group>"; };
 		58EEBF8E8E6FB1BC6CAF49B5 /* libPods-minimal.a */ = {isa = PBXFileReference; explicitFileType = archive.ar; includeInIndex = 0; path = "libPods-minimal.a"; sourceTree = BUILT_PRODUCTS_DIR; };
 		6C2E3173556A471DD304B334 /* Pods-minimal.debug.xcconfig */ = {isa = PBXFileReference; includeInIndex = 1; lastKnownFileType = text.xcconfig; name = "Pods-minimal.debug.xcconfig"; path = "Target Support Files/Pods-minimal/Pods-minimal.debug.xcconfig"; sourceTree = "<group>"; };
-<<<<<<< HEAD
 		7A4D352CD337FB3A3BF06240 /* Pods-minimal.release.xcconfig */ = {isa = PBXFileReference; includeInIndex = 1; lastKnownFileType = text.xcconfig; name = "Pods-minimal.release.xcconfig"; path = "Target Support Files/Pods-minimal/Pods-minimal.release.xcconfig"; sourceTree = "<group>"; };
 		9389FD1F057CAA0700CD46F6 /* PrivacyInfo.xcprivacy */ = {isa = PBXFileReference; includeInIndex = 1; name = PrivacyInfo.xcprivacy; path = minimal/PrivacyInfo.xcprivacy; sourceTree = "<group>"; };
 		AA286B85B6C04FC6940260E9 /* SplashScreen.storyboard */ = {isa = PBXFileReference; fileEncoding = 4; lastKnownFileType = file.storyboard; name = SplashScreen.storyboard; path = minimal/SplashScreen.storyboard; sourceTree = "<group>"; };
@@ -42,15 +34,6 @@
 		E68B670CDCE94CB2976735E1 /* minimal-Bridging-Header.h */ = {isa = PBXFileReference; explicitFileType = undefined; fileEncoding = 4; includeInIndex = 0; lastKnownFileType = sourcecode.c.h; name = "minimal-Bridging-Header.h"; path = "minimal/minimal-Bridging-Header.h"; sourceTree = "<group>"; };
 		ED297162215061F000B7C4FE /* JavaScriptCore.framework */ = {isa = PBXFileReference; lastKnownFileType = wrapper.framework; name = JavaScriptCore.framework; path = System/Library/Frameworks/JavaScriptCore.framework; sourceTree = SDKROOT; };
 		F47B2AD1F31A4F30B49A0E3A /* noop-file.swift */ = {isa = PBXFileReference; explicitFileType = undefined; fileEncoding = 4; includeInIndex = 0; lastKnownFileType = sourcecode.swift; name = "noop-file.swift"; path = "minimal/noop-file.swift"; sourceTree = "<group>"; };
-=======
-		76ABC05C36164010BF20590C /* noop-file.swift */ = {isa = PBXFileReference; explicitFileType = undefined; fileEncoding = 4; includeInIndex = 0; lastKnownFileType = sourcecode.swift; name = "noop-file.swift"; path = "minimal/noop-file.swift"; sourceTree = "<group>"; };
-		7A4D352CD337FB3A3BF06240 /* Pods-minimal.release.xcconfig */ = {isa = PBXFileReference; includeInIndex = 1; lastKnownFileType = text.xcconfig; name = "Pods-minimal.release.xcconfig"; path = "Target Support Files/Pods-minimal/Pods-minimal.release.xcconfig"; sourceTree = "<group>"; };
-		819E8316A3B397EBF6611958 /* PrivacyInfo.xcprivacy */ = {isa = PBXFileReference; includeInIndex = 1; name = PrivacyInfo.xcprivacy; path = minimal/PrivacyInfo.xcprivacy; sourceTree = "<group>"; };
-		AA286B85B6C04FC6940260E9 /* SplashScreen.storyboard */ = {isa = PBXFileReference; fileEncoding = 4; lastKnownFileType = file.storyboard; name = SplashScreen.storyboard; path = minimal/SplashScreen.storyboard; sourceTree = "<group>"; };
-		BB2F792C24A3F905000567C9 /* Expo.plist */ = {isa = PBXFileReference; fileEncoding = 4; lastKnownFileType = text.plist.xml; path = Expo.plist; sourceTree = "<group>"; };
-		ED297162215061F000B7C4FE /* JavaScriptCore.framework */ = {isa = PBXFileReference; lastKnownFileType = wrapper.framework; name = JavaScriptCore.framework; path = System/Library/Frameworks/JavaScriptCore.framework; sourceTree = SDKROOT; };
-		F51D6E8E4A1C4E219020E315 /* minimal-Bridging-Header.h */ = {isa = PBXFileReference; explicitFileType = undefined; fileEncoding = 4; includeInIndex = 0; lastKnownFileType = sourcecode.c.h; name = "minimal-Bridging-Header.h"; path = "minimal/minimal-Bridging-Header.h"; sourceTree = "<group>"; };
->>>>>>> 0bd22596
 		FAC715A2D49A985799AEE119 /* ExpoModulesProvider.swift */ = {isa = PBXFileReference; includeInIndex = 1; lastKnownFileType = sourcecode.swift; name = ExpoModulesProvider.swift; path = "Pods/Target Support Files/Pods-minimal/ExpoModulesProvider.swift"; sourceTree = "<group>"; };
 /* End PBXFileReference section */
 
@@ -76,15 +59,9 @@
 				13B07FB61A68108700A75B9A /* Info.plist */,
 				13B07FB71A68108700A75B9A /* main.m */,
 				AA286B85B6C04FC6940260E9 /* SplashScreen.storyboard */,
-<<<<<<< HEAD
 				F47B2AD1F31A4F30B49A0E3A /* noop-file.swift */,
 				E68B670CDCE94CB2976735E1 /* minimal-Bridging-Header.h */,
 				9389FD1F057CAA0700CD46F6 /* PrivacyInfo.xcprivacy */,
-=======
-				76ABC05C36164010BF20590C /* noop-file.swift */,
-				F51D6E8E4A1C4E219020E315 /* minimal-Bridging-Header.h */,
-				819E8316A3B397EBF6611958 /* PrivacyInfo.xcprivacy */,
->>>>>>> 0bd22596
 			);
 			name = minimal;
 			sourceTree = "<group>";
@@ -170,21 +147,13 @@
 			buildConfigurationList = 13B07F931A680F5B00A75B9A /* Build configuration list for PBXNativeTarget "minimal" */;
 			buildPhases = (
 				08A4A3CD28434E44B6B9DE2E /* [CP] Check Pods Manifest.lock */,
-<<<<<<< HEAD
 				CA4CEB3479719E3599CACEE2 /* [Expo] Configure project */,
-=======
-				9143DF0D6E845A144CFB0E95 /* [Expo] Configure project */,
->>>>>>> 0bd22596
 				13B07F871A680F5B00A75B9A /* Sources */,
 				13B07F8C1A680F5B00A75B9A /* Frameworks */,
 				13B07F8E1A680F5B00A75B9A /* Resources */,
 				00DD1BFF1BD5951E006B06BC /* Bundle React Native code and images */,
 				800E24972A6A228C8D4807E9 /* [CP] Copy Pods Resources */,
-<<<<<<< HEAD
 				3F422CC619839D7223B82764 /* [CP] Embed Pods Frameworks */,
-=======
-				E743A2D0D1F35920D11BA48F /* [CP] Embed Pods Frameworks */,
->>>>>>> 0bd22596
 			);
 			buildRules = (
 			);
@@ -236,11 +205,7 @@
 				BB2F792D24A3F905000567C9 /* Expo.plist in Resources */,
 				13B07FBF1A68108700A75B9A /* Images.xcassets in Resources */,
 				3E461D99554A48A4959DE609 /* SplashScreen.storyboard in Resources */,
-<<<<<<< HEAD
 				3388F57E97D6044778108C98 /* PrivacyInfo.xcprivacy in Resources */,
-=======
-				B0CFAD62F6F6AA361F4047A9 /* PrivacyInfo.xcprivacy in Resources */,
->>>>>>> 0bd22596
 			);
 			runOnlyForDeploymentPostprocessing = 0;
 		};
@@ -284,66 +249,30 @@
 			shellScript = "diff \"${PODS_PODFILE_DIR_PATH}/Podfile.lock\" \"${PODS_ROOT}/Manifest.lock\" > /dev/null\nif [ $? != 0 ] ; then\n    # print error to STDERR\n    echo \"error: The sandbox is not in sync with the Podfile.lock. Run 'pod install' or update your CocoaPods installation.\" >&2\n    exit 1\nfi\n# This output is used by Xcode 'outputs' to avoid re-running this script phase.\necho \"SUCCESS\" > \"${SCRIPT_OUTPUT_FILE_0}\"\n";
 			showEnvVarsInLog = 0;
 		};
-<<<<<<< HEAD
 		3F422CC619839D7223B82764 /* [CP] Embed Pods Frameworks */ = {
-=======
+			isa = PBXShellScriptBuildPhase;
+			buildActionMask = 2147483647;
+			files = (
+			);
+			inputPaths = (
+				"${PODS_ROOT}/Target Support Files/Pods-minimal/Pods-minimal-frameworks.sh",
+				"${PODS_XCFRAMEWORKS_BUILD_DIR}/hermes-engine/Pre-built/hermes.framework/hermes",
+			);
+			name = "[CP] Embed Pods Frameworks";
+			outputPaths = (
+				"${TARGET_BUILD_DIR}/${FRAMEWORKS_FOLDER_PATH}/hermes.framework",
+			);
+			runOnlyForDeploymentPostprocessing = 0;
+			shellPath = /bin/sh;
+			shellScript = "\"${PODS_ROOT}/Target Support Files/Pods-minimal/Pods-minimal-frameworks.sh\"\n";
+			showEnvVarsInLog = 0;
+		};
 		800E24972A6A228C8D4807E9 /* [CP] Copy Pods Resources */ = {
->>>>>>> 0bd22596
 			isa = PBXShellScriptBuildPhase;
 			buildActionMask = 2147483647;
 			files = (
 			);
 			inputPaths = (
-				"${PODS_ROOT}/Target Support Files/Pods-minimal/Pods-minimal-resources.sh",
-				"${PODS_CONFIGURATION_BUILD_DIR}/EXConstants/EXConstants.bundle",
-				"${PODS_CONFIGURATION_BUILD_DIR}/EXConstants/ExpoConstants_privacy.bundle",
-				"${PODS_CONFIGURATION_BUILD_DIR}/ExpoFileSystem/ExpoFileSystem_privacy.bundle",
-				"${PODS_CONFIGURATION_BUILD_DIR}/ExpoSystemUI/ExpoSystemUI_privacy.bundle",
-				"${PODS_CONFIGURATION_BUILD_DIR}/React-Core/RCTI18nStrings.bundle",
-			);
-			name = "[CP] Copy Pods Resources";
-			outputPaths = (
-				"${TARGET_BUILD_DIR}/${UNLOCALIZED_RESOURCES_FOLDER_PATH}/EXConstants.bundle",
-				"${TARGET_BUILD_DIR}/${UNLOCALIZED_RESOURCES_FOLDER_PATH}/ExpoConstants_privacy.bundle",
-				"${TARGET_BUILD_DIR}/${UNLOCALIZED_RESOURCES_FOLDER_PATH}/ExpoFileSystem_privacy.bundle",
-				"${TARGET_BUILD_DIR}/${UNLOCALIZED_RESOURCES_FOLDER_PATH}/ExpoSystemUI_privacy.bundle",
-				"${TARGET_BUILD_DIR}/${UNLOCALIZED_RESOURCES_FOLDER_PATH}/RCTI18nStrings.bundle",
-			);
-			runOnlyForDeploymentPostprocessing = 0;
-			shellPath = /bin/sh;
-			shellScript = "\"${PODS_ROOT}/Target Support Files/Pods-minimal/Pods-minimal-resources.sh\"\n";
-			showEnvVarsInLog = 0;
-		};
-<<<<<<< HEAD
-		800E24972A6A228C8D4807E9 /* [CP] Copy Pods Resources */ = {
-=======
-		9143DF0D6E845A144CFB0E95 /* [Expo] Configure project */ = {
-			isa = PBXShellScriptBuildPhase;
-			alwaysOutOfDate = 1;
-			buildActionMask = 2147483647;
-			files = (
-			);
-			inputFileListPaths = (
-			);
-			inputPaths = (
-			);
-			name = "[Expo] Configure project";
-			outputFileListPaths = (
-			);
-			outputPaths = (
-			);
-			runOnlyForDeploymentPostprocessing = 0;
-			shellPath = /bin/sh;
-			shellScript = "# This script configures Expo modules and generates the modules provider file.\nbash -l -c \"./Pods/Target\\ Support\\ Files/Pods-minimal/expo-configure-project.sh\"\n";
-		};
-		E743A2D0D1F35920D11BA48F /* [CP] Embed Pods Frameworks */ = {
->>>>>>> 0bd22596
-			isa = PBXShellScriptBuildPhase;
-			buildActionMask = 2147483647;
-			files = (
-			);
-			inputPaths = (
-<<<<<<< HEAD
 				"${PODS_ROOT}/Target Support Files/Pods-minimal/Pods-minimal-resources.sh",
 				"${PODS_CONFIGURATION_BUILD_DIR}/EXConstants/EXConstants.bundle",
 				"${PODS_CONFIGURATION_BUILD_DIR}/EXConstants/ExpoConstants_privacy.bundle",
@@ -354,14 +283,9 @@
 				"${PODS_CONFIGURATION_BUILD_DIR}/React-cxxreact/React-cxxreact_privacy.bundle",
 				"${PODS_CONFIGURATION_BUILD_DIR}/boost/boost_privacy.bundle",
 				"${PODS_CONFIGURATION_BUILD_DIR}/glog/glog_privacy.bundle",
-=======
-				"${PODS_ROOT}/Target Support Files/Pods-minimal/Pods-minimal-frameworks.sh",
-				"${PODS_XCFRAMEWORKS_BUILD_DIR}/hermes-engine/Pre-built/hermes.framework/hermes",
->>>>>>> 0bd22596
-			);
-			name = "[CP] Embed Pods Frameworks";
+			);
+			name = "[CP] Copy Pods Resources";
 			outputPaths = (
-<<<<<<< HEAD
 				"${TARGET_BUILD_DIR}/${UNLOCALIZED_RESOURCES_FOLDER_PATH}/EXConstants.bundle",
 				"${TARGET_BUILD_DIR}/${UNLOCALIZED_RESOURCES_FOLDER_PATH}/ExpoConstants_privacy.bundle",
 				"${TARGET_BUILD_DIR}/${UNLOCALIZED_RESOURCES_FOLDER_PATH}/ExpoFileSystem_privacy.bundle",
@@ -371,13 +295,10 @@
 				"${TARGET_BUILD_DIR}/${UNLOCALIZED_RESOURCES_FOLDER_PATH}/React-cxxreact_privacy.bundle",
 				"${TARGET_BUILD_DIR}/${UNLOCALIZED_RESOURCES_FOLDER_PATH}/boost_privacy.bundle",
 				"${TARGET_BUILD_DIR}/${UNLOCALIZED_RESOURCES_FOLDER_PATH}/glog_privacy.bundle",
-=======
-				"${TARGET_BUILD_DIR}/${FRAMEWORKS_FOLDER_PATH}/hermes.framework",
->>>>>>> 0bd22596
 			);
 			runOnlyForDeploymentPostprocessing = 0;
 			shellPath = /bin/sh;
-			shellScript = "\"${PODS_ROOT}/Target Support Files/Pods-minimal/Pods-minimal-frameworks.sh\"\n";
+			shellScript = "\"${PODS_ROOT}/Target Support Files/Pods-minimal/Pods-minimal-resources.sh\"\n";
 			showEnvVarsInLog = 0;
 		};
 		CA4CEB3479719E3599CACEE2 /* [Expo] Configure project */ = {
@@ -409,11 +330,7 @@
 				13B07FBC1A68108700A75B9A /* AppDelegate.mm in Sources */,
 				13B07FC11A68108700A75B9A /* main.m in Sources */,
 				B18059E884C0ABDD17F3DC3D /* ExpoModulesProvider.swift in Sources */,
-<<<<<<< HEAD
 				97856445B240420B9E860B31 /* noop-file.swift in Sources */,
-=======
-				C6F1949C34F64422A2CBFE60 /* noop-file.swift in Sources */,
->>>>>>> 0bd22596
 			);
 			runOnlyForDeploymentPostprocessing = 0;
 		};
