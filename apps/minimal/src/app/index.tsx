--- conflicted
+++ resolved
@@ -5,15 +5,9 @@
     useAudioRecorder,
 } from '@siteed/expo-audio-stream'
 import { getLogger } from '@siteed/react-native-logger'
-<<<<<<< HEAD
 import { useAudioPlayer } from 'expo-audio'
 import { useEffect, useState } from 'react'
 import { Button, StyleSheet, Text, View } from 'react-native'
-=======
-import { Audio } from 'expo-av' // Import for playing audio on native
-import { useEffect, useState } from 'react'
-import { Button, Platform, StyleSheet, Text, View } from 'react-native'
->>>>>>> 0bd22596
 
 const STOP_BUTTON_COLOR = 'red'
 
@@ -47,7 +41,6 @@
         logger: console,
     })
     const [audioResult, setAudioResult] = useState<AudioRecording | null>(null)
-<<<<<<< HEAD
     const player = useAudioPlayer(audioResult?.fileUri ?? '')
 
     const handleStart = async () => {
@@ -57,28 +50,6 @@
             if (status !== 'granted') {
                 return
             }
-=======
-    const [, setSound] = useState<Audio.Sound | null>(null) // State for audio playback on native
-
-    const requestPermissions = async () => {
-        if (Platform.OS === 'web') {
-            // defer permissions request when recording starts on web
-            return
-        }
-
-        const { granted } =
-            await ExpoAudioStreamModule.requestPermissionsAsync()
-        if (granted) {
-            console.log('Microphone permissions granted')
-        } else {
-            console.log('Microphone permissions denied')
-        }
-    }
-
-    const handleStart = async () => {
-        try {
-            await requestPermissions()
->>>>>>> 0bd22596
             const startResult = await startRecording({
                 interval: 500,
                 enableProcessing: true,
