--- conflicted
+++ resolved
@@ -25,13 +25,6 @@
         container: {
             flex: 1,
             backgroundColor: theme.colors.background,
-<<<<<<< HEAD
-=======
-        },
-        contentContainer: {
-            gap: 10,
-            justifyContent: 'center',
->>>>>>> 734539d8
             paddingTop: 10,
             paddingBottom: 80,
             paddingHorizontal: 20,
