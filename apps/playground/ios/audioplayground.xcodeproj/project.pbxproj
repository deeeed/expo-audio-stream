--- conflicted
+++ resolved
@@ -11,20 +11,12 @@
 		13B07FBF1A68108700A75B9A /* Images.xcassets in Resources */ = {isa = PBXBuildFile; fileRef = 13B07FB51A68108700A75B9A /* Images.xcassets */; };
 		13B07FC11A68108700A75B9A /* main.m in Sources */ = {isa = PBXBuildFile; fileRef = 13B07FB71A68108700A75B9A /* main.m */; };
 		3E461D99554A48A4959DE609 /* SplashScreen.storyboard in Resources */ = {isa = PBXBuildFile; fileRef = AA286B85B6C04FC6940260E9 /* SplashScreen.storyboard */; };
-<<<<<<< HEAD
 		576722E9466543EEBD19664B /* noop-file.swift in Sources */ = {isa = PBXBuildFile; fileRef = A74A657A83DC4BF1A2D82914 /* noop-file.swift */; };
 		96905EF65AED1B983A6B3ABC /* libPods-audioplayground.a in Frameworks */ = {isa = PBXBuildFile; fileRef = 58EEBF8E8E6FB1BC6CAF49B5 /* libPods-audioplayground.a */; };
 		B18059E884C0ABDD17F3DC3D /* ExpoModulesProvider.swift in Sources */ = {isa = PBXBuildFile; fileRef = FAC715A2D49A985799AEE119 /* ExpoModulesProvider.swift */; };
 		B6FA5095C9E04390AE1E86EC /* Roboto-Regular.ttf in Resources */ = {isa = PBXBuildFile; fileRef = 7651801E681842B0A5C5EBCB /* Roboto-Regular.ttf */; };
 		BB2F792D24A3F905000567C9 /* Expo.plist in Resources */ = {isa = PBXBuildFile; fileRef = BB2F792C24A3F905000567C9 /* Expo.plist */; };
 		E95F768A59305C0780940058 /* PrivacyInfo.xcprivacy in Resources */ = {isa = PBXBuildFile; fileRef = 530DF77ED1B2BDED97B660B2 /* PrivacyInfo.xcprivacy */; };
-=======
-		96905EF65AED1B983A6B3ABC /* libPods-audioplayground.a in Frameworks */ = {isa = PBXBuildFile; fileRef = 58EEBF8E8E6FB1BC6CAF49B5 /* libPods-audioplayground.a */; };
-		B18059E884C0ABDD17F3DC3D /* ExpoModulesProvider.swift in Sources */ = {isa = PBXBuildFile; fileRef = FAC715A2D49A985799AEE119 /* ExpoModulesProvider.swift */; };
-		B6763982DCAC195CE5485D51 /* PrivacyInfo.xcprivacy in Resources */ = {isa = PBXBuildFile; fileRef = 9D97AFB3AA6B1F2C2B073EBB /* PrivacyInfo.xcprivacy */; };
-		BB2F792D24A3F905000567C9 /* Expo.plist in Resources */ = {isa = PBXBuildFile; fileRef = BB2F792C24A3F905000567C9 /* Expo.plist */; };
-		F4774C025A7E4F9C92847B7C /* noop-file.swift in Sources */ = {isa = PBXBuildFile; fileRef = 0ABD77E75301447DA7322249 /* noop-file.swift */; };
->>>>>>> 0bd22596
 /* End PBXBuildFile section */
 
 /* Begin PBXFileReference section */
@@ -35,21 +27,13 @@
 		13B07FB51A68108700A75B9A /* Images.xcassets */ = {isa = PBXFileReference; lastKnownFileType = folder.assetcatalog; name = Images.xcassets; path = audioplayground/Images.xcassets; sourceTree = "<group>"; };
 		13B07FB61A68108700A75B9A /* Info.plist */ = {isa = PBXFileReference; fileEncoding = 4; lastKnownFileType = text.plist.xml; name = Info.plist; path = audioplayground/Info.plist; sourceTree = "<group>"; };
 		13B07FB71A68108700A75B9A /* main.m */ = {isa = PBXFileReference; fileEncoding = 4; lastKnownFileType = sourcecode.c.objc; name = main.m; path = audioplayground/main.m; sourceTree = "<group>"; };
-<<<<<<< HEAD
 		21B970E294F345429DB2EE81 /* audioplayground-Bridging-Header.h */ = {isa = PBXFileReference; explicitFileType = undefined; fileEncoding = 4; includeInIndex = 0; lastKnownFileType = sourcecode.c.h; name = "audioplayground-Bridging-Header.h"; path = "audioplayground/audioplayground-Bridging-Header.h"; sourceTree = "<group>"; };
 		530DF77ED1B2BDED97B660B2 /* PrivacyInfo.xcprivacy */ = {isa = PBXFileReference; includeInIndex = 1; lastKnownFileType = text.xml; name = PrivacyInfo.xcprivacy; path = audioplayground/PrivacyInfo.xcprivacy; sourceTree = "<group>"; };
-=======
-		39A995D10FDF43758627CDBC /* audioplayground-Bridging-Header.h */ = {isa = PBXFileReference; explicitFileType = undefined; fileEncoding = 4; includeInIndex = 0; lastKnownFileType = sourcecode.c.h; name = "audioplayground-Bridging-Header.h"; path = "audioplayground/audioplayground-Bridging-Header.h"; sourceTree = "<group>"; };
->>>>>>> 0bd22596
 		58EEBF8E8E6FB1BC6CAF49B5 /* libPods-audioplayground.a */ = {isa = PBXFileReference; explicitFileType = archive.ar; includeInIndex = 0; path = "libPods-audioplayground.a"; sourceTree = BUILT_PRODUCTS_DIR; };
 		6C2E3173556A471DD304B334 /* Pods-audioplayground.debug.xcconfig */ = {isa = PBXFileReference; includeInIndex = 1; lastKnownFileType = text.xcconfig; name = "Pods-audioplayground.debug.xcconfig"; path = "Target Support Files/Pods-audioplayground/Pods-audioplayground.debug.xcconfig"; sourceTree = "<group>"; };
 		7651801E681842B0A5C5EBCB /* Roboto-Regular.ttf */ = {isa = PBXFileReference; explicitFileType = undefined; fileEncoding = 9; includeInIndex = 0; lastKnownFileType = unknown; name = "Roboto-Regular.ttf"; path = "../assets/Roboto/Roboto-Regular.ttf"; sourceTree = "<group>"; };
 		7A4D352CD337FB3A3BF06240 /* Pods-audioplayground.release.xcconfig */ = {isa = PBXFileReference; includeInIndex = 1; lastKnownFileType = text.xcconfig; name = "Pods-audioplayground.release.xcconfig"; path = "Target Support Files/Pods-audioplayground/Pods-audioplayground.release.xcconfig"; sourceTree = "<group>"; };
-<<<<<<< HEAD
 		A74A657A83DC4BF1A2D82914 /* noop-file.swift */ = {isa = PBXFileReference; explicitFileType = undefined; fileEncoding = 4; includeInIndex = 0; lastKnownFileType = sourcecode.swift; name = "noop-file.swift"; path = "audioplayground/noop-file.swift"; sourceTree = "<group>"; };
-=======
-		9D97AFB3AA6B1F2C2B073EBB /* PrivacyInfo.xcprivacy */ = {isa = PBXFileReference; includeInIndex = 1; name = PrivacyInfo.xcprivacy; path = audioplayground/PrivacyInfo.xcprivacy; sourceTree = "<group>"; };
->>>>>>> 0bd22596
 		AA286B85B6C04FC6940260E9 /* SplashScreen.storyboard */ = {isa = PBXFileReference; fileEncoding = 4; lastKnownFileType = file.storyboard; name = SplashScreen.storyboard; path = audioplayground/SplashScreen.storyboard; sourceTree = "<group>"; };
 		BB2F792C24A3F905000567C9 /* Expo.plist */ = {isa = PBXFileReference; fileEncoding = 4; lastKnownFileType = text.plist.xml; path = Expo.plist; sourceTree = "<group>"; };
 		ED297162215061F000B7C4FE /* JavaScriptCore.framework */ = {isa = PBXFileReference; lastKnownFileType = wrapper.framework; name = JavaScriptCore.framework; path = System/Library/Frameworks/JavaScriptCore.framework; sourceTree = SDKROOT; };
@@ -86,15 +70,9 @@
 				13B07FB61A68108700A75B9A /* Info.plist */,
 				13B07FB71A68108700A75B9A /* main.m */,
 				AA286B85B6C04FC6940260E9 /* SplashScreen.storyboard */,
-<<<<<<< HEAD
 				A74A657A83DC4BF1A2D82914 /* noop-file.swift */,
 				21B970E294F345429DB2EE81 /* audioplayground-Bridging-Header.h */,
 				530DF77ED1B2BDED97B660B2 /* PrivacyInfo.xcprivacy */,
-=======
-				0ABD77E75301447DA7322249 /* noop-file.swift */,
-				39A995D10FDF43758627CDBC /* audioplayground-Bridging-Header.h */,
-				9D97AFB3AA6B1F2C2B073EBB /* PrivacyInfo.xcprivacy */,
->>>>>>> 0bd22596
 			);
 			name = audioplayground;
 			sourceTree = "<group>";
@@ -108,7 +86,6 @@
 			name = Frameworks;
 			sourceTree = "<group>";
 		};
-<<<<<<< HEAD
 		60746AF69BE3418AB07FCD19 /* Resources */ = {
 			isa = PBXGroup;
 			children = (
@@ -117,8 +94,6 @@
 			name = Resources;
 			sourceTree = "<group>";
 		};
-=======
->>>>>>> 0bd22596
 		832341AE1AAA6A7D00B99B32 /* Libraries */ = {
 			isa = PBXGroup;
 			children = (
@@ -135,11 +110,7 @@
 				2D16E6871FA4F8E400B85C8A /* Frameworks */,
 				D65327D7A22EEC0BE12398D9 /* Pods */,
 				D7E4C46ADA2E9064B798F356 /* ExpoModulesProviders */,
-<<<<<<< HEAD
 				60746AF69BE3418AB07FCD19 /* Resources */,
-=======
-				112C0857571A46ADB3D059F5 /* Resources */,
->>>>>>> 0bd22596
 			);
 			indentWidth = 2;
 			sourceTree = "<group>";
@@ -196,21 +167,13 @@
 			buildConfigurationList = 13B07F931A680F5B00A75B9A /* Build configuration list for PBXNativeTarget "audioplayground" */;
 			buildPhases = (
 				08A4A3CD28434E44B6B9DE2E /* [CP] Check Pods Manifest.lock */,
-<<<<<<< HEAD
 				CD8530777D77B403F15DA06F /* [Expo] Configure project */,
-=======
-				44DF19487389AF8AE14A610C /* [Expo] Configure project */,
->>>>>>> 0bd22596
 				13B07F871A680F5B00A75B9A /* Sources */,
 				13B07F8C1A680F5B00A75B9A /* Frameworks */,
 				13B07F8E1A680F5B00A75B9A /* Resources */,
 				00DD1BFF1BD5951E006B06BC /* Bundle React Native code and images */,
 				800E24972A6A228C8D4807E9 /* [CP] Copy Pods Resources */,
-<<<<<<< HEAD
 				992A90433909F3D2EF7DCEC8 /* [CP] Embed Pods Frameworks */,
-=======
-				13EEC34D7743BC4818A1DBD2 /* [CP] Embed Pods Frameworks */,
->>>>>>> 0bd22596
 			);
 			buildRules = (
 			);
@@ -262,12 +225,8 @@
 				BB2F792D24A3F905000567C9 /* Expo.plist in Resources */,
 				13B07FBF1A68108700A75B9A /* Images.xcassets in Resources */,
 				3E461D99554A48A4959DE609 /* SplashScreen.storyboard in Resources */,
-<<<<<<< HEAD
 				B6FA5095C9E04390AE1E86EC /* Roboto-Regular.ttf in Resources */,
 				E95F768A59305C0780940058 /* PrivacyInfo.xcprivacy in Resources */,
-=======
-				B6763982DCAC195CE5485D51 /* PrivacyInfo.xcprivacy in Resources */,
->>>>>>> 0bd22596
 			);
 			runOnlyForDeploymentPostprocessing = 0;
 		};
@@ -422,7 +381,6 @@
 			shellScript = "\"${PODS_ROOT}/Target Support Files/Pods-audioplayground/Pods-audioplayground-resources.sh\"\n";
 			showEnvVarsInLog = 0;
 		};
-<<<<<<< HEAD
 		992A90433909F3D2EF7DCEC8 /* [CP] Embed Pods Frameworks */ = {
 			isa = PBXShellScriptBuildPhase;
 			buildActionMask = 2147483647;
@@ -460,8 +418,6 @@
 			shellPath = /bin/sh;
 			shellScript = "# This script configures Expo modules and generates the modules provider file.\nbash -l -c \"./Pods/Target\\ Support\\ Files/Pods-audioplayground/expo-configure-project.sh\"\n";
 		};
-=======
->>>>>>> 0bd22596
 /* End PBXShellScriptBuildPhase section */
 
 /* Begin PBXSourcesBuildPhase section */
@@ -472,11 +428,7 @@
 				13B07FBC1A68108700A75B9A /* AppDelegate.mm in Sources */,
 				13B07FC11A68108700A75B9A /* main.m in Sources */,
 				B18059E884C0ABDD17F3DC3D /* ExpoModulesProvider.swift in Sources */,
-<<<<<<< HEAD
 				576722E9466543EEBD19664B /* noop-file.swift in Sources */,
-=======
-				F4774C025A7E4F9C92847B7C /* noop-file.swift in Sources */,
->>>>>>> 0bd22596
 			);
 			runOnlyForDeploymentPostprocessing = 0;
 		};
