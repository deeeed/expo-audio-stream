PODS:
  - boost (1.83.0)
  - DoubleConversion (1.1.6)
  - EXAV (14.0.7):
    - ExpoModulesCore
    - ReactCommon/turbomodule/core
  - EXConstants (16.0.2):
    - ExpoModulesCore
  - Expo (51.0.31):
    - ExpoModulesCore
  - ExpoAsset (10.0.10):
    - ExpoModulesCore
<<<<<<< HEAD
  - ExpoAudioStream (1.1.10):
=======
  - ExpoAudioStream (1.1.9):
>>>>>>> 734539d8
    - ExpoModulesCore
  - ExpoClipboard (6.0.3):
    - ExpoModulesCore
  - ExpoDocumentPicker (12.0.2):
    - ExpoModulesCore
  - ExpoFileSystem (17.0.1):
    - ExpoModulesCore
  - ExpoFont (12.0.9):
    - ExpoModulesCore
  - ExpoHead (3.5.23):
    - ExpoModulesCore
  - ExpoKeepAwake (13.0.2):
    - ExpoModulesCore
  - ExpoLocalization (15.0.3):
    - ExpoModulesCore
  - ExpoModulesCore (1.12.23):
    - DoubleConversion
    - glog
    - hermes-engine
    - RCT-Folly (= 2024.01.01.00)
    - RCTRequired
    - RCTTypeSafety
    - React-Codegen
    - React-Core
    - React-debug
    - React-Fabric
    - React-featureflags
    - React-graphics
    - React-ImageManager
    - React-jsinspector
    - React-NativeModulesApple
    - React-RCTAppDelegate
    - React-RCTFabric
    - React-rendererdebug
    - React-utils
    - ReactCommon/turbomodule/bridging
    - ReactCommon/turbomodule/core
    - Yoga
  - ExpoSharing (12.0.1):
    - ExpoModulesCore
  - EXSplashScreen (0.27.5):
    - DoubleConversion
    - ExpoModulesCore
    - glog
    - hermes-engine
    - RCT-Folly (= 2024.01.01.00)
    - RCTRequired
    - RCTTypeSafety
    - React-Codegen
    - React-Core
    - React-debug
    - React-Fabric
    - React-featureflags
    - React-graphics
    - React-ImageManager
    - React-NativeModulesApple
    - React-RCTFabric
    - React-rendererdebug
    - React-utils
    - ReactCommon/turbomodule/bridging
    - ReactCommon/turbomodule/core
    - Yoga
  - FBLazyVector (0.74.3)
  - fmt (9.1.0)
  - glog (0.3.5)
  - hermes-engine (0.74.3):
    - hermes-engine/Pre-built (= 0.74.3)
  - hermes-engine/Pre-built (0.74.3)
  - RCT-Folly (2024.01.01.00):
    - boost
    - DoubleConversion
    - fmt (= 9.1.0)
    - glog
    - RCT-Folly/Default (= 2024.01.01.00)
  - RCT-Folly/Default (2024.01.01.00):
    - boost
    - DoubleConversion
    - fmt (= 9.1.0)
    - glog
  - RCT-Folly/Fabric (2024.01.01.00):
    - boost
    - DoubleConversion
    - fmt (= 9.1.0)
    - glog
  - RCTDeprecation (0.74.3)
  - RCTRequired (0.74.3)
  - RCTTypeSafety (0.74.3):
    - FBLazyVector (= 0.74.3)
    - RCTRequired (= 0.74.3)
    - React-Core (= 0.74.3)
  - React (0.74.3):
    - React-Core (= 0.74.3)
    - React-Core/DevSupport (= 0.74.3)
    - React-Core/RCTWebSocket (= 0.74.3)
    - React-RCTActionSheet (= 0.74.3)
    - React-RCTAnimation (= 0.74.3)
    - React-RCTBlob (= 0.74.3)
    - React-RCTImage (= 0.74.3)
    - React-RCTLinking (= 0.74.3)
    - React-RCTNetwork (= 0.74.3)
    - React-RCTSettings (= 0.74.3)
    - React-RCTText (= 0.74.3)
    - React-RCTVibration (= 0.74.3)
  - React-callinvoker (0.74.3)
  - React-Codegen (0.74.3):
    - DoubleConversion
    - glog
    - hermes-engine
    - RCT-Folly
    - RCTRequired
    - RCTTypeSafety
    - React-Core
    - React-debug
    - React-Fabric
    - React-FabricImage
    - React-featureflags
    - React-graphics
    - React-jsi
    - React-jsiexecutor
    - React-NativeModulesApple
    - React-rendererdebug
    - React-utils
    - ReactCommon/turbomodule/bridging
    - ReactCommon/turbomodule/core
  - React-Core (0.74.3):
    - glog
    - hermes-engine
    - RCT-Folly (= 2024.01.01.00)
    - RCTDeprecation
    - React-Core/Default (= 0.74.3)
    - React-cxxreact
    - React-featureflags
    - React-hermes
    - React-jsi
    - React-jsiexecutor
    - React-jsinspector
    - React-perflogger
    - React-runtimescheduler
    - React-utils
    - SocketRocket (= 0.7.0)
    - Yoga
  - React-Core/CoreModulesHeaders (0.74.3):
    - glog
    - hermes-engine
    - RCT-Folly (= 2024.01.01.00)
    - RCTDeprecation
    - React-Core/Default
    - React-cxxreact
    - React-featureflags
    - React-hermes
    - React-jsi
    - React-jsiexecutor
    - React-jsinspector
    - React-perflogger
    - React-runtimescheduler
    - React-utils
    - SocketRocket (= 0.7.0)
    - Yoga
  - React-Core/Default (0.74.3):
    - glog
    - hermes-engine
    - RCT-Folly (= 2024.01.01.00)
    - RCTDeprecation
    - React-cxxreact
    - React-featureflags
    - React-hermes
    - React-jsi
    - React-jsiexecutor
    - React-jsinspector
    - React-perflogger
    - React-runtimescheduler
    - React-utils
    - SocketRocket (= 0.7.0)
    - Yoga
  - React-Core/DevSupport (0.74.3):
    - glog
    - hermes-engine
    - RCT-Folly (= 2024.01.01.00)
    - RCTDeprecation
    - React-Core/Default (= 0.74.3)
    - React-Core/RCTWebSocket (= 0.74.3)
    - React-cxxreact
    - React-featureflags
    - React-hermes
    - React-jsi
    - React-jsiexecutor
    - React-jsinspector
    - React-perflogger
    - React-runtimescheduler
    - React-utils
    - SocketRocket (= 0.7.0)
    - Yoga
  - React-Core/RCTActionSheetHeaders (0.74.3):
    - glog
    - hermes-engine
    - RCT-Folly (= 2024.01.01.00)
    - RCTDeprecation
    - React-Core/Default
    - React-cxxreact
    - React-featureflags
    - React-hermes
    - React-jsi
    - React-jsiexecutor
    - React-jsinspector
    - React-perflogger
    - React-runtimescheduler
    - React-utils
    - SocketRocket (= 0.7.0)
    - Yoga
  - React-Core/RCTAnimationHeaders (0.74.3):
    - glog
    - hermes-engine
    - RCT-Folly (= 2024.01.01.00)
    - RCTDeprecation
    - React-Core/Default
    - React-cxxreact
    - React-featureflags
    - React-hermes
    - React-jsi
    - React-jsiexecutor
    - React-jsinspector
    - React-perflogger
    - React-runtimescheduler
    - React-utils
    - SocketRocket (= 0.7.0)
    - Yoga
  - React-Core/RCTBlobHeaders (0.74.3):
    - glog
    - hermes-engine
    - RCT-Folly (= 2024.01.01.00)
    - RCTDeprecation
    - React-Core/Default
    - React-cxxreact
    - React-featureflags
    - React-hermes
    - React-jsi
    - React-jsiexecutor
    - React-jsinspector
    - React-perflogger
    - React-runtimescheduler
    - React-utils
    - SocketRocket (= 0.7.0)
    - Yoga
  - React-Core/RCTImageHeaders (0.74.3):
    - glog
    - hermes-engine
    - RCT-Folly (= 2024.01.01.00)
    - RCTDeprecation
    - React-Core/Default
    - React-cxxreact
    - React-featureflags
    - React-hermes
    - React-jsi
    - React-jsiexecutor
    - React-jsinspector
    - React-perflogger
    - React-runtimescheduler
    - React-utils
    - SocketRocket (= 0.7.0)
    - Yoga
  - React-Core/RCTLinkingHeaders (0.74.3):
    - glog
    - hermes-engine
    - RCT-Folly (= 2024.01.01.00)
    - RCTDeprecation
    - React-Core/Default
    - React-cxxreact
    - React-featureflags
    - React-hermes
    - React-jsi
    - React-jsiexecutor
    - React-jsinspector
    - React-perflogger
    - React-runtimescheduler
    - React-utils
    - SocketRocket (= 0.7.0)
    - Yoga
  - React-Core/RCTNetworkHeaders (0.74.3):
    - glog
    - hermes-engine
    - RCT-Folly (= 2024.01.01.00)
    - RCTDeprecation
    - React-Core/Default
    - React-cxxreact
    - React-featureflags
    - React-hermes
    - React-jsi
    - React-jsiexecutor
    - React-jsinspector
    - React-perflogger
    - React-runtimescheduler
    - React-utils
    - SocketRocket (= 0.7.0)
    - Yoga
  - React-Core/RCTSettingsHeaders (0.74.3):
    - glog
    - hermes-engine
    - RCT-Folly (= 2024.01.01.00)
    - RCTDeprecation
    - React-Core/Default
    - React-cxxreact
    - React-featureflags
    - React-hermes
    - React-jsi
    - React-jsiexecutor
    - React-jsinspector
    - React-perflogger
    - React-runtimescheduler
    - React-utils
    - SocketRocket (= 0.7.0)
    - Yoga
  - React-Core/RCTTextHeaders (0.74.3):
    - glog
    - hermes-engine
    - RCT-Folly (= 2024.01.01.00)
    - RCTDeprecation
    - React-Core/Default
    - React-cxxreact
    - React-featureflags
    - React-hermes
    - React-jsi
    - React-jsiexecutor
    - React-jsinspector
    - React-perflogger
    - React-runtimescheduler
    - React-utils
    - SocketRocket (= 0.7.0)
    - Yoga
  - React-Core/RCTVibrationHeaders (0.74.3):
    - glog
    - hermes-engine
    - RCT-Folly (= 2024.01.01.00)
    - RCTDeprecation
    - React-Core/Default
    - React-cxxreact
    - React-featureflags
    - React-hermes
    - React-jsi
    - React-jsiexecutor
    - React-jsinspector
    - React-perflogger
    - React-runtimescheduler
    - React-utils
    - SocketRocket (= 0.7.0)
    - Yoga
  - React-Core/RCTWebSocket (0.74.3):
    - glog
    - hermes-engine
    - RCT-Folly (= 2024.01.01.00)
    - RCTDeprecation
    - React-Core/Default (= 0.74.3)
    - React-cxxreact
    - React-featureflags
    - React-hermes
    - React-jsi
    - React-jsiexecutor
    - React-jsinspector
    - React-perflogger
    - React-runtimescheduler
    - React-utils
    - SocketRocket (= 0.7.0)
    - Yoga
  - React-CoreModules (0.74.3):
    - DoubleConversion
    - fmt (= 9.1.0)
    - RCT-Folly (= 2024.01.01.00)
    - RCTTypeSafety (= 0.74.3)
    - React-Codegen
    - React-Core/CoreModulesHeaders (= 0.74.3)
    - React-jsi (= 0.74.3)
    - React-jsinspector
    - React-NativeModulesApple
    - React-RCTBlob
    - React-RCTImage (= 0.74.3)
    - ReactCommon
    - SocketRocket (= 0.7.0)
  - React-cxxreact (0.74.3):
    - boost (= 1.83.0)
    - DoubleConversion
    - fmt (= 9.1.0)
    - glog
    - hermes-engine
    - RCT-Folly (= 2024.01.01.00)
    - React-callinvoker (= 0.74.3)
    - React-debug (= 0.74.3)
    - React-jsi (= 0.74.3)
    - React-jsinspector
    - React-logger (= 0.74.3)
    - React-perflogger (= 0.74.3)
    - React-runtimeexecutor (= 0.74.3)
  - React-debug (0.74.3)
  - React-Fabric (0.74.3):
    - DoubleConversion
    - fmt (= 9.1.0)
    - glog
    - hermes-engine
    - RCT-Folly/Fabric (= 2024.01.01.00)
    - RCTRequired
    - RCTTypeSafety
    - React-Core
    - React-cxxreact
    - React-debug
    - React-Fabric/animations (= 0.74.3)
    - React-Fabric/attributedstring (= 0.74.3)
    - React-Fabric/componentregistry (= 0.74.3)
    - React-Fabric/componentregistrynative (= 0.74.3)
    - React-Fabric/components (= 0.74.3)
    - React-Fabric/core (= 0.74.3)
    - React-Fabric/imagemanager (= 0.74.3)
    - React-Fabric/leakchecker (= 0.74.3)
    - React-Fabric/mounting (= 0.74.3)
    - React-Fabric/scheduler (= 0.74.3)
    - React-Fabric/telemetry (= 0.74.3)
    - React-Fabric/templateprocessor (= 0.74.3)
    - React-Fabric/textlayoutmanager (= 0.74.3)
    - React-Fabric/uimanager (= 0.74.3)
    - React-graphics
    - React-jsi
    - React-jsiexecutor
    - React-logger
    - React-rendererdebug
    - React-runtimescheduler
    - React-utils
    - ReactCommon/turbomodule/core
  - React-Fabric/animations (0.74.3):
    - DoubleConversion
    - fmt (= 9.1.0)
    - glog
    - hermes-engine
    - RCT-Folly/Fabric (= 2024.01.01.00)
    - RCTRequired
    - RCTTypeSafety
    - React-Core
    - React-cxxreact
    - React-debug
    - React-graphics
    - React-jsi
    - React-jsiexecutor
    - React-logger
    - React-rendererdebug
    - React-runtimescheduler
    - React-utils
    - ReactCommon/turbomodule/core
  - React-Fabric/attributedstring (0.74.3):
    - DoubleConversion
    - fmt (= 9.1.0)
    - glog
    - hermes-engine
    - RCT-Folly/Fabric (= 2024.01.01.00)
    - RCTRequired
    - RCTTypeSafety
    - React-Core
    - React-cxxreact
    - React-debug
    - React-graphics
    - React-jsi
    - React-jsiexecutor
    - React-logger
    - React-rendererdebug
    - React-runtimescheduler
    - React-utils
    - ReactCommon/turbomodule/core
  - React-Fabric/componentregistry (0.74.3):
    - DoubleConversion
    - fmt (= 9.1.0)
    - glog
    - hermes-engine
    - RCT-Folly/Fabric (= 2024.01.01.00)
    - RCTRequired
    - RCTTypeSafety
    - React-Core
    - React-cxxreact
    - React-debug
    - React-graphics
    - React-jsi
    - React-jsiexecutor
    - React-logger
    - React-rendererdebug
    - React-runtimescheduler
    - React-utils
    - ReactCommon/turbomodule/core
  - React-Fabric/componentregistrynative (0.74.3):
    - DoubleConversion
    - fmt (= 9.1.0)
    - glog
    - hermes-engine
    - RCT-Folly/Fabric (= 2024.01.01.00)
    - RCTRequired
    - RCTTypeSafety
    - React-Core
    - React-cxxreact
    - React-debug
    - React-graphics
    - React-jsi
    - React-jsiexecutor
    - React-logger
    - React-rendererdebug
    - React-runtimescheduler
    - React-utils
    - ReactCommon/turbomodule/core
  - React-Fabric/components (0.74.3):
    - DoubleConversion
    - fmt (= 9.1.0)
    - glog
    - hermes-engine
    - RCT-Folly/Fabric (= 2024.01.01.00)
    - RCTRequired
    - RCTTypeSafety
    - React-Core
    - React-cxxreact
    - React-debug
    - React-Fabric/components/inputaccessory (= 0.74.3)
    - React-Fabric/components/legacyviewmanagerinterop (= 0.74.3)
    - React-Fabric/components/modal (= 0.74.3)
    - React-Fabric/components/rncore (= 0.74.3)
    - React-Fabric/components/root (= 0.74.3)
    - React-Fabric/components/safeareaview (= 0.74.3)
    - React-Fabric/components/scrollview (= 0.74.3)
    - React-Fabric/components/text (= 0.74.3)
    - React-Fabric/components/textinput (= 0.74.3)
    - React-Fabric/components/unimplementedview (= 0.74.3)
    - React-Fabric/components/view (= 0.74.3)
    - React-graphics
    - React-jsi
    - React-jsiexecutor
    - React-logger
    - React-rendererdebug
    - React-runtimescheduler
    - React-utils
    - ReactCommon/turbomodule/core
  - React-Fabric/components/inputaccessory (0.74.3):
    - DoubleConversion
    - fmt (= 9.1.0)
    - glog
    - hermes-engine
    - RCT-Folly/Fabric (= 2024.01.01.00)
    - RCTRequired
    - RCTTypeSafety
    - React-Core
    - React-cxxreact
    - React-debug
    - React-graphics
    - React-jsi
    - React-jsiexecutor
    - React-logger
    - React-rendererdebug
    - React-runtimescheduler
    - React-utils
    - ReactCommon/turbomodule/core
  - React-Fabric/components/legacyviewmanagerinterop (0.74.3):
    - DoubleConversion
    - fmt (= 9.1.0)
    - glog
    - hermes-engine
    - RCT-Folly/Fabric (= 2024.01.01.00)
    - RCTRequired
    - RCTTypeSafety
    - React-Core
    - React-cxxreact
    - React-debug
    - React-graphics
    - React-jsi
    - React-jsiexecutor
    - React-logger
    - React-rendererdebug
    - React-runtimescheduler
    - React-utils
    - ReactCommon/turbomodule/core
  - React-Fabric/components/modal (0.74.3):
    - DoubleConversion
    - fmt (= 9.1.0)
    - glog
    - hermes-engine
    - RCT-Folly/Fabric (= 2024.01.01.00)
    - RCTRequired
    - RCTTypeSafety
    - React-Core
    - React-cxxreact
    - React-debug
    - React-graphics
    - React-jsi
    - React-jsiexecutor
    - React-logger
    - React-rendererdebug
    - React-runtimescheduler
    - React-utils
    - ReactCommon/turbomodule/core
  - React-Fabric/components/rncore (0.74.3):
    - DoubleConversion
    - fmt (= 9.1.0)
    - glog
    - hermes-engine
    - RCT-Folly/Fabric (= 2024.01.01.00)
    - RCTRequired
    - RCTTypeSafety
    - React-Core
    - React-cxxreact
    - React-debug
    - React-graphics
    - React-jsi
    - React-jsiexecutor
    - React-logger
    - React-rendererdebug
    - React-runtimescheduler
    - React-utils
    - ReactCommon/turbomodule/core
  - React-Fabric/components/root (0.74.3):
    - DoubleConversion
    - fmt (= 9.1.0)
    - glog
    - hermes-engine
    - RCT-Folly/Fabric (= 2024.01.01.00)
    - RCTRequired
    - RCTTypeSafety
    - React-Core
    - React-cxxreact
    - React-debug
    - React-graphics
    - React-jsi
    - React-jsiexecutor
    - React-logger
    - React-rendererdebug
    - React-runtimescheduler
    - React-utils
    - ReactCommon/turbomodule/core
  - React-Fabric/components/safeareaview (0.74.3):
    - DoubleConversion
    - fmt (= 9.1.0)
    - glog
    - hermes-engine
    - RCT-Folly/Fabric (= 2024.01.01.00)
    - RCTRequired
    - RCTTypeSafety
    - React-Core
    - React-cxxreact
    - React-debug
    - React-graphics
    - React-jsi
    - React-jsiexecutor
    - React-logger
    - React-rendererdebug
    - React-runtimescheduler
    - React-utils
    - ReactCommon/turbomodule/core
  - React-Fabric/components/scrollview (0.74.3):
    - DoubleConversion
    - fmt (= 9.1.0)
    - glog
    - hermes-engine
    - RCT-Folly/Fabric (= 2024.01.01.00)
    - RCTRequired
    - RCTTypeSafety
    - React-Core
    - React-cxxreact
    - React-debug
    - React-graphics
    - React-jsi
    - React-jsiexecutor
    - React-logger
    - React-rendererdebug
    - React-runtimescheduler
    - React-utils
    - ReactCommon/turbomodule/core
  - React-Fabric/components/text (0.74.3):
    - DoubleConversion
    - fmt (= 9.1.0)
    - glog
    - hermes-engine
    - RCT-Folly/Fabric (= 2024.01.01.00)
    - RCTRequired
    - RCTTypeSafety
    - React-Core
    - React-cxxreact
    - React-debug
    - React-graphics
    - React-jsi
    - React-jsiexecutor
    - React-logger
    - React-rendererdebug
    - React-runtimescheduler
    - React-utils
    - ReactCommon/turbomodule/core
  - React-Fabric/components/textinput (0.74.3):
    - DoubleConversion
    - fmt (= 9.1.0)
    - glog
    - hermes-engine
    - RCT-Folly/Fabric (= 2024.01.01.00)
    - RCTRequired
    - RCTTypeSafety
    - React-Core
    - React-cxxreact
    - React-debug
    - React-graphics
    - React-jsi
    - React-jsiexecutor
    - React-logger
    - React-rendererdebug
    - React-runtimescheduler
    - React-utils
    - ReactCommon/turbomodule/core
  - React-Fabric/components/unimplementedview (0.74.3):
    - DoubleConversion
    - fmt (= 9.1.0)
    - glog
    - hermes-engine
    - RCT-Folly/Fabric (= 2024.01.01.00)
    - RCTRequired
    - RCTTypeSafety
    - React-Core
    - React-cxxreact
    - React-debug
    - React-graphics
    - React-jsi
    - React-jsiexecutor
    - React-logger
    - React-rendererdebug
    - React-runtimescheduler
    - React-utils
    - ReactCommon/turbomodule/core
  - React-Fabric/components/view (0.74.3):
    - DoubleConversion
    - fmt (= 9.1.0)
    - glog
    - hermes-engine
    - RCT-Folly/Fabric (= 2024.01.01.00)
    - RCTRequired
    - RCTTypeSafety
    - React-Core
    - React-cxxreact
    - React-debug
    - React-graphics
    - React-jsi
    - React-jsiexecutor
    - React-logger
    - React-rendererdebug
    - React-runtimescheduler
    - React-utils
    - ReactCommon/turbomodule/core
    - Yoga
  - React-Fabric/core (0.74.3):
    - DoubleConversion
    - fmt (= 9.1.0)
    - glog
    - hermes-engine
    - RCT-Folly/Fabric (= 2024.01.01.00)
    - RCTRequired
    - RCTTypeSafety
    - React-Core
    - React-cxxreact
    - React-debug
    - React-graphics
    - React-jsi
    - React-jsiexecutor
    - React-logger
    - React-rendererdebug
    - React-runtimescheduler
    - React-utils
    - ReactCommon/turbomodule/core
  - React-Fabric/imagemanager (0.74.3):
    - DoubleConversion
    - fmt (= 9.1.0)
    - glog
    - hermes-engine
    - RCT-Folly/Fabric (= 2024.01.01.00)
    - RCTRequired
    - RCTTypeSafety
    - React-Core
    - React-cxxreact
    - React-debug
    - React-graphics
    - React-jsi
    - React-jsiexecutor
    - React-logger
    - React-rendererdebug
    - React-runtimescheduler
    - React-utils
    - ReactCommon/turbomodule/core
  - React-Fabric/leakchecker (0.74.3):
    - DoubleConversion
    - fmt (= 9.1.0)
    - glog
    - hermes-engine
    - RCT-Folly/Fabric (= 2024.01.01.00)
    - RCTRequired
    - RCTTypeSafety
    - React-Core
    - React-cxxreact
    - React-debug
    - React-graphics
    - React-jsi
    - React-jsiexecutor
    - React-logger
    - React-rendererdebug
    - React-runtimescheduler
    - React-utils
    - ReactCommon/turbomodule/core
  - React-Fabric/mounting (0.74.3):
    - DoubleConversion
    - fmt (= 9.1.0)
    - glog
    - hermes-engine
    - RCT-Folly/Fabric (= 2024.01.01.00)
    - RCTRequired
    - RCTTypeSafety
    - React-Core
    - React-cxxreact
    - React-debug
    - React-graphics
    - React-jsi
    - React-jsiexecutor
    - React-logger
    - React-rendererdebug
    - React-runtimescheduler
    - React-utils
    - ReactCommon/turbomodule/core
  - React-Fabric/scheduler (0.74.3):
    - DoubleConversion
    - fmt (= 9.1.0)
    - glog
    - hermes-engine
    - RCT-Folly/Fabric (= 2024.01.01.00)
    - RCTRequired
    - RCTTypeSafety
    - React-Core
    - React-cxxreact
    - React-debug
    - React-graphics
    - React-jsi
    - React-jsiexecutor
    - React-logger
    - React-rendererdebug
    - React-runtimescheduler
    - React-utils
    - ReactCommon/turbomodule/core
  - React-Fabric/telemetry (0.74.3):
    - DoubleConversion
    - fmt (= 9.1.0)
    - glog
    - hermes-engine
    - RCT-Folly/Fabric (= 2024.01.01.00)
    - RCTRequired
    - RCTTypeSafety
    - React-Core
    - React-cxxreact
    - React-debug
    - React-graphics
    - React-jsi
    - React-jsiexecutor
    - React-logger
    - React-rendererdebug
    - React-runtimescheduler
    - React-utils
    - ReactCommon/turbomodule/core
  - React-Fabric/templateprocessor (0.74.3):
    - DoubleConversion
    - fmt (= 9.1.0)
    - glog
    - hermes-engine
    - RCT-Folly/Fabric (= 2024.01.01.00)
    - RCTRequired
    - RCTTypeSafety
    - React-Core
    - React-cxxreact
    - React-debug
    - React-graphics
    - React-jsi
    - React-jsiexecutor
    - React-logger
    - React-rendererdebug
    - React-runtimescheduler
    - React-utils
    - ReactCommon/turbomodule/core
  - React-Fabric/textlayoutmanager (0.74.3):
    - DoubleConversion
    - fmt (= 9.1.0)
    - glog
    - hermes-engine
    - RCT-Folly/Fabric (= 2024.01.01.00)
    - RCTRequired
    - RCTTypeSafety
    - React-Core
    - React-cxxreact
    - React-debug
    - React-Fabric/uimanager
    - React-graphics
    - React-jsi
    - React-jsiexecutor
    - React-logger
    - React-rendererdebug
    - React-runtimescheduler
    - React-utils
    - ReactCommon/turbomodule/core
  - React-Fabric/uimanager (0.74.3):
    - DoubleConversion
    - fmt (= 9.1.0)
    - glog
    - hermes-engine
    - RCT-Folly/Fabric (= 2024.01.01.00)
    - RCTRequired
    - RCTTypeSafety
    - React-Core
    - React-cxxreact
    - React-debug
    - React-graphics
    - React-jsi
    - React-jsiexecutor
    - React-logger
    - React-rendererdebug
    - React-runtimescheduler
    - React-utils
    - ReactCommon/turbomodule/core
  - React-FabricImage (0.74.3):
    - DoubleConversion
    - fmt (= 9.1.0)
    - glog
    - hermes-engine
    - RCT-Folly/Fabric (= 2024.01.01.00)
    - RCTRequired (= 0.74.3)
    - RCTTypeSafety (= 0.74.3)
    - React-Fabric
    - React-graphics
    - React-ImageManager
    - React-jsi
    - React-jsiexecutor (= 0.74.3)
    - React-logger
    - React-rendererdebug
    - React-utils
    - ReactCommon
    - Yoga
  - React-featureflags (0.74.3)
  - React-graphics (0.74.3):
    - DoubleConversion
    - fmt (= 9.1.0)
    - glog
    - RCT-Folly/Fabric (= 2024.01.01.00)
    - React-Core/Default (= 0.74.3)
    - React-utils
  - React-hermes (0.74.3):
    - DoubleConversion
    - fmt (= 9.1.0)
    - glog
    - hermes-engine
    - RCT-Folly (= 2024.01.01.00)
    - React-cxxreact (= 0.74.3)
    - React-jsi
    - React-jsiexecutor (= 0.74.3)
    - React-jsinspector
    - React-perflogger (= 0.74.3)
    - React-runtimeexecutor
  - React-ImageManager (0.74.3):
    - glog
    - RCT-Folly/Fabric
    - React-Core/Default
    - React-debug
    - React-Fabric
    - React-graphics
    - React-rendererdebug
    - React-utils
  - React-jserrorhandler (0.74.3):
    - RCT-Folly/Fabric (= 2024.01.01.00)
    - React-debug
    - React-jsi
    - React-Mapbuffer
  - React-jsi (0.74.3):
    - boost (= 1.83.0)
    - DoubleConversion
    - fmt (= 9.1.0)
    - glog
    - hermes-engine
    - RCT-Folly (= 2024.01.01.00)
  - React-jsiexecutor (0.74.3):
    - DoubleConversion
    - fmt (= 9.1.0)
    - glog
    - hermes-engine
    - RCT-Folly (= 2024.01.01.00)
    - React-cxxreact (= 0.74.3)
    - React-jsi (= 0.74.3)
    - React-jsinspector
    - React-perflogger (= 0.74.3)
  - React-jsinspector (0.74.3):
    - DoubleConversion
    - glog
    - hermes-engine
    - RCT-Folly (= 2024.01.01.00)
    - React-featureflags
    - React-jsi
    - React-runtimeexecutor (= 0.74.3)
  - React-jsitracing (0.74.3):
    - React-jsi
  - React-logger (0.74.3):
    - glog
  - React-Mapbuffer (0.74.3):
    - glog
    - React-debug
  - react-native-audio-waveform (1.0.1):
    - DoubleConversion
    - glog
    - hermes-engine
    - RCT-Folly (= 2024.01.01.00)
    - RCTRequired
    - RCTTypeSafety
    - React-Codegen
    - React-Core
    - React-debug
    - React-Fabric
    - React-featureflags
    - React-graphics
    - React-ImageManager
    - React-NativeModulesApple
    - React-RCTFabric
    - React-rendererdebug
    - React-utils
    - ReactCommon/turbomodule/bridging
    - ReactCommon/turbomodule/core
    - Yoga
  - react-native-quick-base64 (2.1.2):
    - DoubleConversion
    - glog
    - hermes-engine
    - RCT-Folly (= 2024.01.01.00)
    - RCTRequired
    - RCTTypeSafety
    - React-Codegen
    - React-Core
    - React-debug
    - React-Fabric
    - React-featureflags
    - React-graphics
    - React-ImageManager
    - React-NativeModulesApple
    - React-RCTFabric
    - React-rendererdebug
    - React-utils
    - ReactCommon/turbomodule/bridging
    - ReactCommon/turbomodule/core
    - Yoga
  - react-native-safe-area-context (4.10.5):
    - React-Core
  - react-native-skia (1.2.3):
    - DoubleConversion
    - glog
    - hermes-engine
    - RCT-Folly (= 2024.01.01.00)
    - RCTRequired
    - RCTTypeSafety
    - React
    - React-callinvoker
    - React-Codegen
    - React-Core
    - React-debug
    - React-Fabric
    - React-featureflags
    - React-graphics
    - React-ImageManager
    - React-NativeModulesApple
    - React-RCTFabric
    - React-rendererdebug
    - React-utils
    - ReactCommon/turbomodule/bridging
    - ReactCommon/turbomodule/core
    - Yoga
  - React-nativeconfig (0.74.3)
  - React-NativeModulesApple (0.74.3):
    - glog
    - hermes-engine
    - React-callinvoker
    - React-Core
    - React-cxxreact
    - React-jsi
    - React-jsinspector
    - React-runtimeexecutor
    - ReactCommon/turbomodule/bridging
    - ReactCommon/turbomodule/core
  - React-perflogger (0.74.3)
  - React-RCTActionSheet (0.74.3):
    - React-Core/RCTActionSheetHeaders (= 0.74.3)
  - React-RCTAnimation (0.74.3):
    - RCT-Folly (= 2024.01.01.00)
    - RCTTypeSafety
    - React-Codegen
    - React-Core/RCTAnimationHeaders
    - React-jsi
    - React-NativeModulesApple
    - ReactCommon
  - React-RCTAppDelegate (0.74.3):
    - RCT-Folly (= 2024.01.01.00)
    - RCTRequired
    - RCTTypeSafety
    - React-Codegen
    - React-Core
    - React-CoreModules
    - React-debug
    - React-Fabric
    - React-featureflags
    - React-graphics
    - React-hermes
    - React-nativeconfig
    - React-NativeModulesApple
    - React-RCTFabric
    - React-RCTImage
    - React-RCTNetwork
    - React-rendererdebug
    - React-RuntimeApple
    - React-RuntimeCore
    - React-RuntimeHermes
    - React-runtimescheduler
    - React-utils
    - ReactCommon
  - React-RCTBlob (0.74.3):
    - DoubleConversion
    - fmt (= 9.1.0)
    - hermes-engine
    - RCT-Folly (= 2024.01.01.00)
    - React-Codegen
    - React-Core/RCTBlobHeaders
    - React-Core/RCTWebSocket
    - React-jsi
    - React-jsinspector
    - React-NativeModulesApple
    - React-RCTNetwork
    - ReactCommon
  - React-RCTFabric (0.74.3):
    - glog
    - hermes-engine
    - RCT-Folly/Fabric (= 2024.01.01.00)
    - React-Core
    - React-debug
    - React-Fabric
    - React-FabricImage
    - React-featureflags
    - React-graphics
    - React-ImageManager
    - React-jsi
    - React-jsinspector
    - React-nativeconfig
    - React-RCTImage
    - React-RCTText
    - React-rendererdebug
    - React-runtimescheduler
    - React-utils
    - Yoga
  - React-RCTImage (0.74.3):
    - RCT-Folly (= 2024.01.01.00)
    - RCTTypeSafety
    - React-Codegen
    - React-Core/RCTImageHeaders
    - React-jsi
    - React-NativeModulesApple
    - React-RCTNetwork
    - ReactCommon
  - React-RCTLinking (0.74.3):
    - React-Codegen
    - React-Core/RCTLinkingHeaders (= 0.74.3)
    - React-jsi (= 0.74.3)
    - React-NativeModulesApple
    - ReactCommon
    - ReactCommon/turbomodule/core (= 0.74.3)
  - React-RCTNetwork (0.74.3):
    - RCT-Folly (= 2024.01.01.00)
    - RCTTypeSafety
    - React-Codegen
    - React-Core/RCTNetworkHeaders
    - React-jsi
    - React-NativeModulesApple
    - ReactCommon
  - React-RCTSettings (0.74.3):
    - RCT-Folly (= 2024.01.01.00)
    - RCTTypeSafety
    - React-Codegen
    - React-Core/RCTSettingsHeaders
    - React-jsi
    - React-NativeModulesApple
    - ReactCommon
  - React-RCTText (0.74.3):
    - React-Core/RCTTextHeaders (= 0.74.3)
    - Yoga
  - React-RCTVibration (0.74.3):
    - RCT-Folly (= 2024.01.01.00)
    - React-Codegen
    - React-Core/RCTVibrationHeaders
    - React-jsi
    - React-NativeModulesApple
    - ReactCommon
  - React-rendererdebug (0.74.3):
    - DoubleConversion
    - fmt (= 9.1.0)
    - RCT-Folly (= 2024.01.01.00)
    - React-debug
  - React-rncore (0.74.3)
  - React-RuntimeApple (0.74.3):
    - hermes-engine
    - RCT-Folly/Fabric (= 2024.01.01.00)
    - React-callinvoker
    - React-Core/Default
    - React-CoreModules
    - React-cxxreact
    - React-jserrorhandler
    - React-jsi
    - React-jsiexecutor
    - React-jsinspector
    - React-Mapbuffer
    - React-NativeModulesApple
    - React-RCTFabric
    - React-RuntimeCore
    - React-runtimeexecutor
    - React-RuntimeHermes
    - React-utils
  - React-RuntimeCore (0.74.3):
    - glog
    - hermes-engine
    - RCT-Folly/Fabric (= 2024.01.01.00)
    - React-cxxreact
    - React-featureflags
    - React-jserrorhandler
    - React-jsi
    - React-jsiexecutor
    - React-jsinspector
    - React-runtimeexecutor
    - React-runtimescheduler
    - React-utils
  - React-runtimeexecutor (0.74.3):
    - React-jsi (= 0.74.3)
  - React-RuntimeHermes (0.74.3):
    - hermes-engine
    - RCT-Folly/Fabric (= 2024.01.01.00)
    - React-featureflags
    - React-hermes
    - React-jsi
    - React-jsinspector
    - React-jsitracing
    - React-nativeconfig
    - React-RuntimeCore
    - React-utils
  - React-runtimescheduler (0.74.3):
    - glog
    - hermes-engine
    - RCT-Folly (= 2024.01.01.00)
    - React-callinvoker
    - React-cxxreact
    - React-debug
    - React-featureflags
    - React-jsi
    - React-rendererdebug
    - React-runtimeexecutor
    - React-utils
  - React-utils (0.74.3):
    - glog
    - hermes-engine
    - RCT-Folly (= 2024.01.01.00)
    - React-debug
    - React-jsi (= 0.74.3)
  - ReactCommon (0.74.3):
    - ReactCommon/turbomodule (= 0.74.3)
  - ReactCommon/turbomodule (0.74.3):
    - DoubleConversion
    - fmt (= 9.1.0)
    - glog
    - hermes-engine
    - RCT-Folly (= 2024.01.01.00)
    - React-callinvoker (= 0.74.3)
    - React-cxxreact (= 0.74.3)
    - React-jsi (= 0.74.3)
    - React-logger (= 0.74.3)
    - React-perflogger (= 0.74.3)
    - ReactCommon/turbomodule/bridging (= 0.74.3)
    - ReactCommon/turbomodule/core (= 0.74.3)
  - ReactCommon/turbomodule/bridging (0.74.3):
    - DoubleConversion
    - fmt (= 9.1.0)
    - glog
    - hermes-engine
    - RCT-Folly (= 2024.01.01.00)
    - React-callinvoker (= 0.74.3)
    - React-cxxreact (= 0.74.3)
    - React-jsi (= 0.74.3)
    - React-logger (= 0.74.3)
    - React-perflogger (= 0.74.3)
  - ReactCommon/turbomodule/core (0.74.3):
    - DoubleConversion
    - fmt (= 9.1.0)
    - glog
    - hermes-engine
    - RCT-Folly (= 2024.01.01.00)
    - React-callinvoker (= 0.74.3)
    - React-cxxreact (= 0.74.3)
    - React-debug (= 0.74.3)
    - React-jsi (= 0.74.3)
    - React-logger (= 0.74.3)
    - React-perflogger (= 0.74.3)
    - React-utils (= 0.74.3)
  - RNGestureHandler (2.16.2):
    - DoubleConversion
    - glog
    - hermes-engine
    - RCT-Folly (= 2024.01.01.00)
    - RCTRequired
    - RCTTypeSafety
    - React-Codegen
    - React-Core
    - React-debug
    - React-Fabric
    - React-featureflags
    - React-graphics
    - React-ImageManager
    - React-NativeModulesApple
    - React-RCTFabric
    - React-rendererdebug
    - React-utils
    - ReactCommon/turbomodule/bridging
    - ReactCommon/turbomodule/core
    - Yoga
  - RNReanimated (3.10.1):
    - DoubleConversion
    - glog
    - hermes-engine
    - RCT-Folly (= 2024.01.01.00)
    - RCTRequired
    - RCTTypeSafety
    - React-Codegen
    - React-Core
    - React-debug
    - React-Fabric
    - React-featureflags
    - React-graphics
    - React-ImageManager
    - React-NativeModulesApple
    - React-RCTFabric
    - React-rendererdebug
    - React-utils
    - ReactCommon/turbomodule/bridging
    - ReactCommon/turbomodule/core
    - Yoga
  - RNScreens (3.31.1):
    - DoubleConversion
    - glog
    - hermes-engine
    - RCT-Folly (= 2024.01.01.00)
    - RCTRequired
    - RCTTypeSafety
    - React-Codegen
    - React-Core
    - React-debug
    - React-Fabric
    - React-featureflags
    - React-graphics
    - React-ImageManager
    - React-NativeModulesApple
    - React-RCTFabric
    - React-RCTImage
    - React-rendererdebug
    - React-utils
    - ReactCommon/turbomodule/bridging
    - ReactCommon/turbomodule/core
    - Yoga
  - RNSVG (15.2.0):
    - React-Core
  - RNVectorIcons (10.1.0):
    - DoubleConversion
    - glog
    - hermes-engine
    - RCT-Folly (= 2024.01.01.00)
    - RCTRequired
    - RCTTypeSafety
    - React-Codegen
    - React-Core
    - React-debug
    - React-Fabric
    - React-featureflags
    - React-graphics
    - React-ImageManager
    - React-NativeModulesApple
    - React-RCTFabric
    - React-rendererdebug
    - React-utils
    - ReactCommon/turbomodule/bridging
    - ReactCommon/turbomodule/core
    - Yoga
  - SocketRocket (0.7.0)
  - Yoga (0.0.0)

DEPENDENCIES:
  - boost (from `../../../node_modules/react-native/third-party-podspecs/boost.podspec`)
  - DoubleConversion (from `../../../node_modules/react-native/third-party-podspecs/DoubleConversion.podspec`)
  - EXAV (from `../../../node_modules/expo-av/ios`)
  - EXConstants (from `../../../node_modules/expo-constants/ios`)
  - Expo (from `../../../node_modules/expo`)
  - ExpoAsset (from `../../../node_modules/expo-asset/ios`)
  - ExpoAudioStream (from `../../../packages/expo-audio-stream/ios`)
  - ExpoClipboard (from `../../../node_modules/expo-clipboard/ios`)
  - ExpoDocumentPicker (from `../../../node_modules/expo-document-picker/ios`)
  - ExpoFileSystem (from `../../../node_modules/expo-file-system/ios`)
  - ExpoFont (from `../../../node_modules/expo-font/ios`)
  - ExpoHead (from `../../../node_modules/expo-router/ios`)
  - ExpoKeepAwake (from `../../../node_modules/expo-keep-awake/ios`)
  - ExpoLocalization (from `../../../node_modules/expo-localization/ios`)
  - ExpoModulesCore (from `../../../node_modules/expo-modules-core`)
  - ExpoSharing (from `../../../node_modules/expo-sharing/ios`)
  - EXSplashScreen (from `../../../node_modules/expo-splash-screen/ios`)
  - FBLazyVector (from `../../../node_modules/react-native/Libraries/FBLazyVector`)
  - fmt (from `../../../node_modules/react-native/third-party-podspecs/fmt.podspec`)
  - glog (from `../../../node_modules/react-native/third-party-podspecs/glog.podspec`)
  - hermes-engine (from `../../../node_modules/react-native/sdks/hermes-engine/hermes-engine.podspec`)
  - RCT-Folly (from `../../../node_modules/react-native/third-party-podspecs/RCT-Folly.podspec`)
  - RCT-Folly/Fabric (from `../../../node_modules/react-native/third-party-podspecs/RCT-Folly.podspec`)
  - RCTDeprecation (from `../../../node_modules/react-native/ReactApple/Libraries/RCTFoundation/RCTDeprecation`)
  - RCTRequired (from `../../../node_modules/react-native/Libraries/Required`)
  - RCTTypeSafety (from `../../../node_modules/react-native/Libraries/TypeSafety`)
  - React (from `../../../node_modules/react-native/`)
  - React-callinvoker (from `../../../node_modules/react-native/ReactCommon/callinvoker`)
  - React-Codegen (from `build/generated/ios`)
  - React-Core (from `../../../node_modules/react-native/`)
  - React-Core/RCTWebSocket (from `../../../node_modules/react-native/`)
  - React-CoreModules (from `../../../node_modules/react-native/React/CoreModules`)
  - React-cxxreact (from `../../../node_modules/react-native/ReactCommon/cxxreact`)
  - React-debug (from `../../../node_modules/react-native/ReactCommon/react/debug`)
  - React-Fabric (from `../../../node_modules/react-native/ReactCommon`)
  - React-FabricImage (from `../../../node_modules/react-native/ReactCommon`)
  - React-featureflags (from `../../../node_modules/react-native/ReactCommon/react/featureflags`)
  - React-graphics (from `../../../node_modules/react-native/ReactCommon/react/renderer/graphics`)
  - React-hermes (from `../../../node_modules/react-native/ReactCommon/hermes`)
  - React-ImageManager (from `../../../node_modules/react-native/ReactCommon/react/renderer/imagemanager/platform/ios`)
  - React-jserrorhandler (from `../../../node_modules/react-native/ReactCommon/jserrorhandler`)
  - React-jsi (from `../../../node_modules/react-native/ReactCommon/jsi`)
  - React-jsiexecutor (from `../../../node_modules/react-native/ReactCommon/jsiexecutor`)
  - React-jsinspector (from `../../../node_modules/react-native/ReactCommon/jsinspector-modern`)
  - React-jsitracing (from `../../../node_modules/react-native/ReactCommon/hermes/executor/`)
  - React-logger (from `../../../node_modules/react-native/ReactCommon/logger`)
  - React-Mapbuffer (from `../../../node_modules/react-native/ReactCommon`)
  - "react-native-audio-waveform (from `../../../node_modules/@simform_solutions/react-native-audio-waveform`)"
  - react-native-quick-base64 (from `../../../node_modules/react-native-quick-base64`)
  - react-native-safe-area-context (from `../../../node_modules/react-native-safe-area-context`)
  - "react-native-skia (from `../../../node_modules/@shopify/react-native-skia`)"
  - React-nativeconfig (from `../../../node_modules/react-native/ReactCommon`)
  - React-NativeModulesApple (from `../../../node_modules/react-native/ReactCommon/react/nativemodule/core/platform/ios`)
  - React-perflogger (from `../../../node_modules/react-native/ReactCommon/reactperflogger`)
  - React-RCTActionSheet (from `../../../node_modules/react-native/Libraries/ActionSheetIOS`)
  - React-RCTAnimation (from `../../../node_modules/react-native/Libraries/NativeAnimation`)
  - React-RCTAppDelegate (from `../../../node_modules/react-native/Libraries/AppDelegate`)
  - React-RCTBlob (from `../../../node_modules/react-native/Libraries/Blob`)
  - React-RCTFabric (from `../../../node_modules/react-native/React`)
  - React-RCTImage (from `../../../node_modules/react-native/Libraries/Image`)
  - React-RCTLinking (from `../../../node_modules/react-native/Libraries/LinkingIOS`)
  - React-RCTNetwork (from `../../../node_modules/react-native/Libraries/Network`)
  - React-RCTSettings (from `../../../node_modules/react-native/Libraries/Settings`)
  - React-RCTText (from `../../../node_modules/react-native/Libraries/Text`)
  - React-RCTVibration (from `../../../node_modules/react-native/Libraries/Vibration`)
  - React-rendererdebug (from `../../../node_modules/react-native/ReactCommon/react/renderer/debug`)
  - React-rncore (from `../../../node_modules/react-native/ReactCommon`)
  - React-RuntimeApple (from `../../../node_modules/react-native/ReactCommon/react/runtime/platform/ios`)
  - React-RuntimeCore (from `../../../node_modules/react-native/ReactCommon/react/runtime`)
  - React-runtimeexecutor (from `../../../node_modules/react-native/ReactCommon/runtimeexecutor`)
  - React-RuntimeHermes (from `../../../node_modules/react-native/ReactCommon/react/runtime`)
  - React-runtimescheduler (from `../../../node_modules/react-native/ReactCommon/react/renderer/runtimescheduler`)
  - React-utils (from `../../../node_modules/react-native/ReactCommon/react/utils`)
  - ReactCommon/turbomodule/core (from `../../../node_modules/react-native/ReactCommon`)
  - RNGestureHandler (from `../../../node_modules/react-native-gesture-handler`)
  - RNReanimated (from `../../../node_modules/react-native-reanimated`)
  - RNScreens (from `../../../node_modules/react-native-screens`)
  - RNSVG (from `../../../node_modules/react-native-svg`)
  - RNVectorIcons (from `../../../node_modules/react-native-vector-icons`)
  - Yoga (from `../../../node_modules/react-native/ReactCommon/yoga`)

SPEC REPOS:
  trunk:
    - SocketRocket

EXTERNAL SOURCES:
  boost:
    :podspec: "../../../node_modules/react-native/third-party-podspecs/boost.podspec"
  DoubleConversion:
    :podspec: "../../../node_modules/react-native/third-party-podspecs/DoubleConversion.podspec"
  EXAV:
    :path: "../../../node_modules/expo-av/ios"
  EXConstants:
    :path: "../../../node_modules/expo-constants/ios"
  Expo:
    :path: "../../../node_modules/expo"
  ExpoAsset:
    :path: "../../../node_modules/expo-asset/ios"
  ExpoAudioStream:
    :path: "../../../packages/expo-audio-stream/ios"
  ExpoClipboard:
    :path: "../../../node_modules/expo-clipboard/ios"
  ExpoDocumentPicker:
    :path: "../../../node_modules/expo-document-picker/ios"
  ExpoFileSystem:
    :path: "../../../node_modules/expo-file-system/ios"
  ExpoFont:
    :path: "../../../node_modules/expo-font/ios"
  ExpoHead:
    :path: "../../../node_modules/expo-router/ios"
  ExpoKeepAwake:
    :path: "../../../node_modules/expo-keep-awake/ios"
  ExpoLocalization:
    :path: "../../../node_modules/expo-localization/ios"
  ExpoModulesCore:
    :path: "../../../node_modules/expo-modules-core"
  ExpoSharing:
    :path: "../../../node_modules/expo-sharing/ios"
  EXSplashScreen:
    :path: "../../../node_modules/expo-splash-screen/ios"
  FBLazyVector:
    :path: "../../../node_modules/react-native/Libraries/FBLazyVector"
  fmt:
    :podspec: "../../../node_modules/react-native/third-party-podspecs/fmt.podspec"
  glog:
    :podspec: "../../../node_modules/react-native/third-party-podspecs/glog.podspec"
  hermes-engine:
    :podspec: "../../../node_modules/react-native/sdks/hermes-engine/hermes-engine.podspec"
    :tag: hermes-2024-06-28-RNv0.74.3-7bda0c267e76d11b68a585f84cfdd65000babf85
  RCT-Folly:
    :podspec: "../../../node_modules/react-native/third-party-podspecs/RCT-Folly.podspec"
  RCTDeprecation:
    :path: "../../../node_modules/react-native/ReactApple/Libraries/RCTFoundation/RCTDeprecation"
  RCTRequired:
    :path: "../../../node_modules/react-native/Libraries/Required"
  RCTTypeSafety:
    :path: "../../../node_modules/react-native/Libraries/TypeSafety"
  React:
    :path: "../../../node_modules/react-native/"
  React-callinvoker:
    :path: "../../../node_modules/react-native/ReactCommon/callinvoker"
  React-Codegen:
    :path: build/generated/ios
  React-Core:
    :path: "../../../node_modules/react-native/"
  React-CoreModules:
    :path: "../../../node_modules/react-native/React/CoreModules"
  React-cxxreact:
    :path: "../../../node_modules/react-native/ReactCommon/cxxreact"
  React-debug:
    :path: "../../../node_modules/react-native/ReactCommon/react/debug"
  React-Fabric:
    :path: "../../../node_modules/react-native/ReactCommon"
  React-FabricImage:
    :path: "../../../node_modules/react-native/ReactCommon"
  React-featureflags:
    :path: "../../../node_modules/react-native/ReactCommon/react/featureflags"
  React-graphics:
    :path: "../../../node_modules/react-native/ReactCommon/react/renderer/graphics"
  React-hermes:
    :path: "../../../node_modules/react-native/ReactCommon/hermes"
  React-ImageManager:
    :path: "../../../node_modules/react-native/ReactCommon/react/renderer/imagemanager/platform/ios"
  React-jserrorhandler:
    :path: "../../../node_modules/react-native/ReactCommon/jserrorhandler"
  React-jsi:
    :path: "../../../node_modules/react-native/ReactCommon/jsi"
  React-jsiexecutor:
    :path: "../../../node_modules/react-native/ReactCommon/jsiexecutor"
  React-jsinspector:
    :path: "../../../node_modules/react-native/ReactCommon/jsinspector-modern"
  React-jsitracing:
    :path: "../../../node_modules/react-native/ReactCommon/hermes/executor/"
  React-logger:
    :path: "../../../node_modules/react-native/ReactCommon/logger"
  React-Mapbuffer:
    :path: "../../../node_modules/react-native/ReactCommon"
  react-native-audio-waveform:
    :path: "../../../node_modules/@simform_solutions/react-native-audio-waveform"
  react-native-quick-base64:
    :path: "../../../node_modules/react-native-quick-base64"
  react-native-safe-area-context:
    :path: "../../../node_modules/react-native-safe-area-context"
  react-native-skia:
    :path: "../../../node_modules/@shopify/react-native-skia"
  React-nativeconfig:
    :path: "../../../node_modules/react-native/ReactCommon"
  React-NativeModulesApple:
    :path: "../../../node_modules/react-native/ReactCommon/react/nativemodule/core/platform/ios"
  React-perflogger:
    :path: "../../../node_modules/react-native/ReactCommon/reactperflogger"
  React-RCTActionSheet:
    :path: "../../../node_modules/react-native/Libraries/ActionSheetIOS"
  React-RCTAnimation:
    :path: "../../../node_modules/react-native/Libraries/NativeAnimation"
  React-RCTAppDelegate:
    :path: "../../../node_modules/react-native/Libraries/AppDelegate"
  React-RCTBlob:
    :path: "../../../node_modules/react-native/Libraries/Blob"
  React-RCTFabric:
    :path: "../../../node_modules/react-native/React"
  React-RCTImage:
    :path: "../../../node_modules/react-native/Libraries/Image"
  React-RCTLinking:
    :path: "../../../node_modules/react-native/Libraries/LinkingIOS"
  React-RCTNetwork:
    :path: "../../../node_modules/react-native/Libraries/Network"
  React-RCTSettings:
    :path: "../../../node_modules/react-native/Libraries/Settings"
  React-RCTText:
    :path: "../../../node_modules/react-native/Libraries/Text"
  React-RCTVibration:
    :path: "../../../node_modules/react-native/Libraries/Vibration"
  React-rendererdebug:
    :path: "../../../node_modules/react-native/ReactCommon/react/renderer/debug"
  React-rncore:
    :path: "../../../node_modules/react-native/ReactCommon"
  React-RuntimeApple:
    :path: "../../../node_modules/react-native/ReactCommon/react/runtime/platform/ios"
  React-RuntimeCore:
    :path: "../../../node_modules/react-native/ReactCommon/react/runtime"
  React-runtimeexecutor:
    :path: "../../../node_modules/react-native/ReactCommon/runtimeexecutor"
  React-RuntimeHermes:
    :path: "../../../node_modules/react-native/ReactCommon/react/runtime"
  React-runtimescheduler:
    :path: "../../../node_modules/react-native/ReactCommon/react/renderer/runtimescheduler"
  React-utils:
    :path: "../../../node_modules/react-native/ReactCommon/react/utils"
  ReactCommon:
    :path: "../../../node_modules/react-native/ReactCommon"
  RNGestureHandler:
    :path: "../../../node_modules/react-native-gesture-handler"
  RNReanimated:
    :path: "../../../node_modules/react-native-reanimated"
  RNScreens:
    :path: "../../../node_modules/react-native-screens"
  RNSVG:
    :path: "../../../node_modules/react-native-svg"
  RNVectorIcons:
    :path: "../../../node_modules/react-native-vector-icons"
  Yoga:
    :path: "../../../node_modules/react-native/ReactCommon/yoga"

SPEC CHECKSUMS:
  boost: d3f49c53809116a5d38da093a8aa78bf551aed09
  DoubleConversion: 76ab83afb40bddeeee456813d9c04f67f78771b5
  EXAV: afa491e598334bbbb92a92a2f4dd33d7149ad37f
  EXConstants: 409690fbfd5afea964e5e9d6c4eb2c2b59222c59
  Expo: 4773e11951abd0f666f67023f0cb1d48c3e8a32b
  ExpoAsset: 323700f291684f110fb55f0d4022a3362ea9f875
<<<<<<< HEAD
  ExpoAudioStream: f34ce4d9e1f62659e4e774a903a20fc87d78d563
=======
  ExpoAudioStream: 1ad8a6cf0db38d0cbee9ac11d266f4d24192b135
>>>>>>> 734539d8
  ExpoClipboard: 23d203f5d4843699fbc45be1cc4fe1fbd811a6fa
  ExpoDocumentPicker: a82eaccc62ecb62662d5a6ca7a8ef40b71daa521
  ExpoFileSystem: 80bfe850b1f9922c16905822ecbf97acd711dc51
  ExpoFont: e7f2275c10ca8573c991e007329ad6bf98086485
  ExpoHead: fcb28a68ed4ba28f177394d2dfb8a0a8824cd103
  ExpoKeepAwake: 3b8815d9dd1d419ee474df004021c69fdd316d08
  ExpoLocalization: f04eeec2e35bed01ab61c72ee1768ec04d093d01
  ExpoModulesCore: d15ce10fea70ab650230feb69f45bb208d3a6596
  ExpoSharing: 8db05dd85081219f75989a3db2c92fe5e9741033
  EXSplashScreen: fbf0ec78e9cee911df188bf17b4fe51d15a84b87
  FBLazyVector: 7e977dd099937dc5458851233141583abba49ff2
  fmt: 4c2741a687cc09f0634a2e2c72a838b99f1ff120
  glog: fdfdfe5479092de0c4bdbebedd9056951f092c4f
  hermes-engine: 1f547997900dd0752dc0cc0ae6dd16173c49e09b
  RCT-Folly: 02617c592a293bd6d418e0a88ff4ee1f88329b47
  RCTDeprecation: 4c7eeb42be0b2e95195563c49be08d0b839d22b4
  RCTRequired: d530a0f489699c8500e944fde963102c42dcd0c2
  RCTTypeSafety: b20878506b094fa3d9007d7b9e4be0faa3562499
  React: 2f9da0177233f60fa3462d83fcccde245759f81a
  React-callinvoker: d0205f0dcebf72ec27263ab41e3a5ad827ed503f
  React-Codegen: 0612687d4eef58d2a8b3e1aea6107e720bf8e30c
  React-Core: 690ebbbf8f8dcfba6686ce8927731d3f025c3114
  React-CoreModules: 185da31f5eb2e6043c3d19b10c64c4661322ed6a
  React-cxxreact: c53d2ac9246235351086b8c588feaf775b4ec7f7
  React-debug: dd8f7c772fda4196814a3b12620863d1d98b3a53
  React-Fabric: 68935648d5c81e6b84445d9e726a79301f1fac8f
  React-FabricImage: c92bd5ed4b553c800ca39aee305aaf8dd3e9f4b0
  React-featureflags: ead50fe0ee4ab9278b5fd9f3f2f0f63e316452f4
  React-graphics: 71c87b09041e45c61809cd357436e570dea5ed48
  React-hermes: 917b7ab4c3cb9204c2ad020d74f313830097148b
  React-ImageManager: 1086d48d00fcb511ea119bfc58fb12a72c4dcb95
  React-jserrorhandler: 84d45913636750c2e620a8c8e049964967040405
  React-jsi: 024b933267079f80c30a5cae97bf5ce521217505
  React-jsiexecutor: 45cb079c87db3f514da3acfc686387a0e01de5c5
  React-jsinspector: 1066f8b3da937daf8ced4cf3786eb29e1e4f9b30
  React-jsitracing: 6b3c8c98313642140530f93c46f5a6ca4530b446
  React-logger: fa92ba4d3a5d39ac450f59be2a3cec7b099f0304
  React-Mapbuffer: 9f68550e7c6839d01411ac8896aea5c868eff63a
  react-native-audio-waveform: 83b3ecabc70d13347d58704bdb48199ae0648263
  react-native-quick-base64: a74c4b2607b9de016877a8edb776b6ac59785809
  react-native-safe-area-context: a240ad4b683349e48b1d51fed1611138d1bdad97
  react-native-skia: 80282ed176572d97f6abe128ddcb567e0c33fe93
  React-nativeconfig: fa5de9d8f4dbd5917358f8ad3ad1e08762f01dcb
  React-NativeModulesApple: 585d1b78e0597de364d259cb56007052d0bda5e5
  React-perflogger: 7bb9ba49435ff66b666e7966ee10082508a203e8
  React-RCTActionSheet: a2816ae2b5c8523c2bc18a8f874a724a096e6d97
  React-RCTAnimation: e78f52d7422bac13e1213e25e9bcbf99be872e1a
  React-RCTAppDelegate: 24f46de486cfa3a9f46e4b0786eaf17d92e1e0c6
  React-RCTBlob: 9f9d6599d1b00690704dadc4a4bc33a7e76938be
  React-RCTFabric: 609e66bb0371b9082c62ed677ee0614efe711bf2
  React-RCTImage: 39dd5aee6b92213845e1e7a7c41865801dc33493
  React-RCTLinking: 35d742a982f901f9ea416d772763e2da65c2dc7d
  React-RCTNetwork: b078576c0c896c71905f841716b9f9f5922111dc
  React-RCTSettings: 900aab52b5b1212f247c2944d88f4defbf6146f2
  React-RCTText: a3895ab4e5df4a5fd41b6f059eed484a0c7016d1
  React-RCTVibration: ab4912e1427d8de00ef89e9e6582094c4c25dc05
  React-rendererdebug: 542934058708a643fa5743902eb2fedc0833770a
  React-rncore: f6c23d9810c8de9e369781bb7b1d5511e9d9f4e7
  React-RuntimeApple: ce41ba7df744c7a6c2cc490a9b2e15fc58019508
  React-RuntimeCore: 350218ac9ee1412ddc9806f248141c8fb9bccd8b
  React-runtimeexecutor: 69cab8ddf409de6d6a855a71c8af9e7290c4e55b
  React-RuntimeHermes: 9d0812e3370111dd175aa1fa8bd4da93a9efc4fd
  React-runtimescheduler: 0c80752bceb80924cb8a4babc2a8e3ed70d41e87
  React-utils: a06061b3887c702235d2dac92dacbd93e1ea079e
  ReactCommon: f00e436b3925a7ae44dfa294b43ef360fbd8ccc4
  RNGestureHandler: 2282cfbcf86c360d29f44ace393203afd5c6cff7
  RNReanimated: 33c6135cdf421b795c2f1173075a11cca2a39bf2
  RNScreens: b32a9ff15bea7fcdbe5dff6477bc503f792b1208
  RNSVG: 43b64ed39c14ce830d840903774154ca0c1f27ec
  RNVectorIcons: 2a2f79274248390b80684ea3c4400bd374a15c90
  SocketRocket: abac6f5de4d4d62d24e11868d7a2f427e0ef940d
  Yoga: 04f1db30bb810187397fa4c37dd1868a27af229c

PODFILE CHECKSUM: 2227a584aa8b527b1bb4d4cc5a487feb904c2e18

COCOAPODS: 1.15.2<|MERGE_RESOLUTION|>--- conflicted
+++ resolved
@@ -10,11 +10,7 @@
     - ExpoModulesCore
   - ExpoAsset (10.0.10):
     - ExpoModulesCore
-<<<<<<< HEAD
-  - ExpoAudioStream (1.1.10):
-=======
   - ExpoAudioStream (1.1.9):
->>>>>>> 734539d8
     - ExpoModulesCore
   - ExpoClipboard (6.0.3):
     - ExpoModulesCore
@@ -1649,11 +1645,7 @@
   EXConstants: 409690fbfd5afea964e5e9d6c4eb2c2b59222c59
   Expo: 4773e11951abd0f666f67023f0cb1d48c3e8a32b
   ExpoAsset: 323700f291684f110fb55f0d4022a3362ea9f875
-<<<<<<< HEAD
-  ExpoAudioStream: f34ce4d9e1f62659e4e774a903a20fc87d78d563
-=======
   ExpoAudioStream: 1ad8a6cf0db38d0cbee9ac11d266f4d24192b135
->>>>>>> 734539d8
   ExpoClipboard: 23d203f5d4843699fbc45be1cc4fe1fbd811a6fa
   ExpoDocumentPicker: a82eaccc62ecb62662d5a6ca7a8ef40b71daa521
   ExpoFileSystem: 80bfe850b1f9922c16905822ecbf97acd711dc51
